--- conflicted
+++ resolved
@@ -1,9 +1,6 @@
 import { Logger, LoggerService } from '@mu-ts/logger';
 import { SQSEvent } from 'aws-lambda';
 import { IncomingWebhook } from '@slack/webhook';
-<<<<<<< HEAD
-import { SESClient, SendEmailCommand } from '@aws-sdk/client-ses';
-=======
 import { registerRedactFilter } from '../../../utils/redactUtil';
 
 const sensitiveFields = [
@@ -20,7 +17,7 @@
   'body',
 ];
 registerRedactFilter(sensitiveFields);
->>>>>>> 5825a409
+import { SESClient, SendEmailCommand } from '@aws-sdk/client-ses';
 
 const SLACK_WEBHOOK_URL = process.env.SLACK_WEBHOOK_URL as string;
 const SES_SOURCE_EMAIL = process.env.SES_SOURCE_EMAIL as string;
@@ -60,23 +57,11 @@
 
         this.logger.info('Parsed message:', parsedMessage);
 
-<<<<<<< HEAD
         // Send notifications through both channels
         await Promise.all([
           this.sendSlackMessage(parsedMessage, record.messageId),
           this.sendEmailNotification(parsedMessage, record.messageId),
         ]);
-=======
-        this.logger.debug('Processing DLQ record', {
-          messageId: record.messageId,
-        });
-
-        await this.sendSlackMessage(parsedMessage, record.messageId);
-
-        this.logger.debug('Slack message sent successfully', {
-          messageId: record.messageId,
-        });
->>>>>>> 5825a409
       } catch (error) {
         this.logger.error('Failed to process message', {
           error: error instanceof Error ? error.message : error,
@@ -99,9 +84,6 @@
     try {
       await this.webhook.send(slackPayload);
       this.logger.info('Slack message sent successfully');
-      this.logger.debug('Slack notification sent', {
-        messageId: message.messageId,
-      });
     } catch (error) {
       this.logger.error('Failed to send Slack notification', {
         error: error instanceof Error ? error.message : error,
