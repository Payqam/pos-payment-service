--- conflicted
+++ resolved
@@ -24,7 +24,6 @@
   }
 
   async processPayment(transaction: PaymentRequest): Promise<string> {
-<<<<<<< HEAD
     const {
       amount,
       paymentMethod,
@@ -33,11 +32,6 @@
       metaData,
       merchantId,
     } = transaction;
-=======
-    const { amount, paymentMethod, cardData, customerPhone, metaData } =
-      transaction;
-
->>>>>>> 83fe393e
     switch (paymentMethod) {
       case 'CARD':
         if (!cardData) {
