--- conflicted
+++ resolved
@@ -30,16 +30,10 @@
       cardData,
       customerPhone,
       metaData,
-<<<<<<< HEAD
-      transactionType,
-      merchantId,
-    } = transaction;
-
-=======
       merchantId,
       merchantMobileNo,
+      transactionType,
     } = transaction;
->>>>>>> 9d372bea
     switch (paymentMethod) {
       case 'CARD':
         if (!cardData) {
