import { Logger } from '@mu-ts/logger';
import {
  CardPaymentService,
  MtnPaymentService,
  OrangePaymentService,
} from './providers';
import { PaymentRequest } from '../../model';
import { EnhancedError, ErrorCategory } from '../../../utils/errorHandler';

export class PaymentService {
  private readonly logger: Logger;

  private readonly cardPaymentService: CardPaymentService;

  private readonly orangePaymentService: OrangePaymentService;

  private readonly mtnPaymentService: MtnPaymentService;

  constructor(logger: Logger) {
    this.logger = logger;
    this.cardPaymentService = new CardPaymentService();
    this.mtnPaymentService = new MtnPaymentService();
    this.orangePaymentService = new OrangePaymentService();
  }

  async processPayment(
    transaction: PaymentRequest
  ): Promise<{ transactionId: string; status: string } | string> {
    const {
      transactionId,
      amount,
      paymentMethod,
      currency,
      cardData,
      customerPhone,
      metaData,
      merchantId,
      merchantMobileNo,
      transactionType,
<<<<<<< HEAD
      transactionId
=======
      payerMessage,
      payeeNote,
>>>>>>> 8751481a
    } = transaction;
    switch (paymentMethod) {
      case 'CARD':
        if (!cardData) {
          throw new EnhancedError(
            'MISSING_CARD_DATA',
            ErrorCategory.VALIDATION_ERROR,
            'Missing card data for card payment'
          );
        }
        this.logger.info('Processing card payment', { amount, cardData });
        return this.cardPaymentService.processCardPayment(
          amount as number,
          cardData,
          transactionType as string,
          merchantId as string,
          customerPhone,
          metaData
        );

      case 'MTN':
        this.logger.info('Processing MTN payment', {
          amount,
          customerPhone,
          merchantId,
          merchantMobileNo,
        });
        return this.mtnPaymentService.processPayment(
          transactionId as string,
          amount as number,
          transactionType as string,
          customerPhone as string,
          merchantId as string,
          merchantMobileNo as string,
          currency as string,
          payerMessage as string,
          payeeNote as string,
          metaData
        );

      case 'ORANGE':
        if (!customerPhone) {
          throw new EnhancedError(
            'MISSING_PHONE',
            ErrorCategory.VALIDATION_ERROR,
            'Missing customer phone number for Orange Money payment'
          );
        }
        if (!merchantId) {
          throw new EnhancedError(
            'MISSING_MERCHANT_ID',
            ErrorCategory.VALIDATION_ERROR,
            'Missing merchant ID for Orange Money payment'
          );
        }
        if (!merchantMobileNo) {
          throw new EnhancedError(
            'MISSING_MERCHANT_MOBILE',
            ErrorCategory.VALIDATION_ERROR,
            'Missing merchant mobile number for Orange Money payment'
          );
        }
        this.logger.info('Processing Orange Money payment', {
          amount,
          customerPhone,
          merchantId,
          merchantMobileNo,
          transactionType,
          transactionId,
        });
        return this.orangePaymentService.processPayment(
          amount as number,
          customerPhone,
          merchantId,
          merchantMobileNo,
          metaData,
          transactionType || 'CHARGE',
          cardData?.currency || 'EUR',
          transactionId
        );

      default:
        throw new EnhancedError(
          'UNSUPPORTED_PAYMENT_METHOD',
          ErrorCategory.VALIDATION_ERROR,
          `Unsupported payment method: ${paymentMethod}`
        );
    }
  }
}<|MERGE_RESOLUTION|>--- conflicted
+++ resolved
@@ -37,12 +37,8 @@
       merchantId,
       merchantMobileNo,
       transactionType,
-<<<<<<< HEAD
-      transactionId
-=======
       payerMessage,
       payeeNote,
->>>>>>> 8751481a
     } = transaction;
     switch (paymentMethod) {
       case 'CARD':
