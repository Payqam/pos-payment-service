import { Logger } from '@mu-ts/logger';
import {
  CardPaymentService,
  MtnPaymentService,
  OrangePaymentService,
} from './providers';
import { PaymentRequest } from '../../model';
import { EnhancedError, ErrorCategory } from '../../../utils/errorHandler';

export class PaymentService {
  private readonly logger: Logger;

  private readonly cardPaymentService: CardPaymentService;

  private readonly orangePaymentService: OrangePaymentService;

  private readonly mtnPaymentService: MtnPaymentService;

  constructor(logger: Logger) {
    this.logger = logger;
    this.cardPaymentService = new CardPaymentService();
    this.mtnPaymentService = new MtnPaymentService();
    this.orangePaymentService = new OrangePaymentService();
  }

  async processPayment(transaction: PaymentRequest): Promise<string> {
    const {
      amount,
      paymentMethod,
      cardData,
      customerPhone,
      metaData,
      merchantId,
<<<<<<< HEAD
=======
      merchantMobileNo,
      transactionType,
>>>>>>> db03b937
    } = transaction;
    switch (paymentMethod) {
      case 'CARD':
        if (!cardData) {
          throw new EnhancedError(
            'MISSING_CARD_DATA',
            ErrorCategory.VALIDATION_ERROR,
            'Missing card data for card payment'
          );
        }
        this.logger.info('Processing card payment', { amount, cardData });
        return this.cardPaymentService.processCardPayment(
          amount,
          cardData,
          transactionType as string,
          merchantId as string,
          metaData
        );

      case 'MTN':
        if (!customerPhone) {
          throw new EnhancedError(
            'MISSING_PHONE',
            ErrorCategory.VALIDATION_ERROR,
            'Missing customer phone number for MTN payment'
          );
        }
        if (!merchantId || !merchantMobileNo) {
          throw new EnhancedError(
            'MISSING_MERCHANT_INFO',
            ErrorCategory.VALIDATION_ERROR,
            'Missing merchant information for MTN payment'
          );
        }
<<<<<<< HEAD
        this.logger.info('Processing MTN Mobile Money payment');
        return this.mtnPaymentService.processPayment(
          amount,
          customerPhone,
          merchantId as string
=======
        this.logger.info('Processing MTN payment', {
          amount,
          customerPhone,
          merchantId,
          merchantMobileNo,
        });
        return this.mtnPaymentService.processPayment(
          amount,
          customerPhone,
          merchantId,
          merchantMobileNo,
          metaData
>>>>>>> db03b937
        );

      case 'ORANGE':
        if (!customerPhone) {
          throw new EnhancedError(
            'MISSING_PHONE',
            ErrorCategory.VALIDATION_ERROR,
            'Missing customer phone number for Orange Money payment'
          );
        }
        this.logger.info('Processing Orange Money payment');
        return this.orangePaymentService.processPayment(amount, customerPhone);

      default:
        throw new EnhancedError(
          'UNSUPPORTED_PAYMENT_METHOD',
          ErrorCategory.VALIDATION_ERROR,
          `Unsupported payment method: ${paymentMethod}`
        );
    }
  }
}<|MERGE_RESOLUTION|>--- conflicted
+++ resolved
@@ -31,11 +31,8 @@
       customerPhone,
       metaData,
       merchantId,
-<<<<<<< HEAD
-=======
       merchantMobileNo,
       transactionType,
->>>>>>> db03b937
     } = transaction;
     switch (paymentMethod) {
       case 'CARD':
@@ -70,13 +67,6 @@
             'Missing merchant information for MTN payment'
           );
         }
-<<<<<<< HEAD
-        this.logger.info('Processing MTN Mobile Money payment');
-        return this.mtnPaymentService.processPayment(
-          amount,
-          customerPhone,
-          merchantId as string
-=======
         this.logger.info('Processing MTN payment', {
           amount,
           customerPhone,
@@ -89,7 +79,6 @@
           merchantId,
           merchantMobileNo,
           metaData
->>>>>>> db03b937
         );
 
       case 'ORANGE':
