import { Logger, LoggerService } from '@mu-ts/logger';
import { SecretsManagerService } from '../../../services/secretsManagerService';
import { DynamoDBService } from '../../../services/dynamodbService';
import axios, { AxiosInstance } from 'axios';
import { v4 as uuidv4 } from 'uuid';
import { CreatePaymentRecord } from '../../../model';

const PAYQAM_FEE_PERCENTAGE = parseFloat(
  process.env.PAYQAM_FEE_PERCENTAGE || '2.5'
);

/**
 * MTN API credentials structure with separate configurations for collection and disbursement.
 * This separation is required as MTN provides different API keys for each service.
 */
interface MTNCredentials {
  collection: {
    subscriptionKey: string;
    apiUser: string;
    apiKey: string;
  };
  disbursement: {
    subscriptionKey: string;
    apiUser: string;
    apiKey: string;
  };
  targetEnvironment: string;
  webhookSecret: string;
}

/**
 * MTN API token response structure
 */
interface MTNToken {
  access_token: string;
  expires_in: number;
  token_type: string;
}

/**
 * Enum defining the types of transactions supported by MTN Mobile Money.
 * - PAYMENT: For collecting money from customers
 * - TRANSFER: For disbursing money to merchants
 */
export enum TransactionType {
  PAYMENT = 'payment',
  TRANSFER = 'transfer',
}

/**
 * Service class for handling MTN Mobile Money payment operations.
 * Supports both collection (customer payments) and disbursement (merchant transfers) operations.
 */
export class MtnPaymentService {
  private readonly logger: Logger;

  private readonly secretsManagerService: SecretsManagerService;

  private readonly dbService: DynamoDBService;

  private readonly baseUrl: string;

  constructor() {
    this.logger = LoggerService.named(this.constructor.name);
    this.secretsManagerService = new SecretsManagerService();
    this.dbService = new DynamoDBService();
    this.baseUrl =
      process.env.MTN_API_BASE_URL || 'https://sandbox.momodeveloper.mtn.com';
    this.logger.info('init()');
  }

  /**
   * Calculates PayQAM's fee and the merchant's settlement amount
   *
   * @param amount - Original payment amount
   * @returns Object containing fee and settlement amounts
   */
  private calculateFeeAndSettlement(amount: number): {
    fee: number;
    settlementAmount: number;
  } {
    const feePercentage = PAYQAM_FEE_PERCENTAGE / 100;
    const fee = Math.round(amount * feePercentage); // Round to nearest cent
    return {
      fee,
      settlementAmount: amount - fee,
    };
  }

  /**
   * Creates headers for MTN API requests based on the transaction type and token.
   * Different endpoints require different headers, but some are common across all.
   *
   * @param type - The type of transaction (PAYMENT or TRANSFER)
   * @param credentials - MTN API credentials
   * @param token - Access token for the API
   * @param transactionId - Optional transaction ID for reference
   * @returns Headers object for the API request
   */
  private createHeaders(
    type: TransactionType,
    credentials: MTNCredentials,
    token?: MTNToken,
    transactionId?: string
  ): Record<string, string> {
    const headers: Record<string, string> = {
      'Ocp-Apim-Subscription-Key':
        type === TransactionType.PAYMENT
          ? credentials.collection.subscriptionKey
          : credentials.disbursement.subscriptionKey,
      'Content-Type': 'application/json',
      'Cache-Control': 'no-cache',
      'X-Target-Environment': credentials.targetEnvironment,
    };

    // Add authorization if token is provided
    if (token) {
      headers.Authorization = `Bearer ${token.access_token}`;
    }

    // Add reference ID if provided, otherwise generate new one
    headers['X-Reference-Id'] = transactionId || uuidv4();

<<<<<<< HEAD
    // Add callback URL for payment requests
    if (type === TransactionType.PAYMENT && process.env.MTN_WEBHOOK_URL) {
      headers['X-Callback-Url'] = process.env.MTN_WEBHOOK_URL;
    }
=======
    // Add callback URL based on transaction type
    if (process.env.MTN_PAYMENT_WEBHOOK_URL) {
      headers['X-Callback-Url'] = process.env.MTN_PAYMENT_WEBHOOK_URL;
      this.logger.info('Added callback URL to headers', {
        type,
        callbackUrl: process.env.MTN_PAYMENT_WEBHOOK_URL,
      });
    } else if (process.env.MTN_DISBURSEMENT_WEBHOOK_URL) {
      headers['X-Callback-Url'] = process.env.MTN_DISBURSEMENT_WEBHOOK_URL;
    }
    this.logger.info('Added callback URL to headers', {
      type,
      callbackUrl: process.env.MTN_DISBURSEMENT_WEBHOOK_URL,
    });

    this.logger.info('Generated headers for MTN request', {
      type,
      headers,
      hasCallbackUrl: !!headers['X-Callback-Url'],
    });
>>>>>>> db03b937

    return headers;
  }

  /**
   * Creates a new axios instance for the specified transaction type.
   * A new instance is created for each call to ensure we're using fresh tokens.
   *
   * @param type - The type of transaction (PAYMENT or TRANSFER)
   * @param transactionId - Optional transaction ID for reference
   * @returns An axios instance configured with the appropriate credentials and token
   */
  private async createAxiosInstance(
    type: TransactionType,
    transactionId?: string
  ): Promise<AxiosInstance> {
    const credentials = await this.getMTNCredentials();
    const token = await this.generateToken(credentials, type);

    return axios.create({
      baseURL: this.baseUrl,
      headers: this.createHeaders(type, credentials, token, transactionId),
    });
  }

  /**
   * Retrieves MTN API credentials from AWS Secrets Manager.
   * The secret contains separate credentials for collection and disbursement operations.
   *
   * @returns The MTN credentials object
   */
  private async getMTNCredentials(): Promise<MTNCredentials> {
    const secret = await this.secretsManagerService.getSecret(
      process.env.MTN_API_SECRET as string
    );
    return secret as unknown as MTNCredentials;
  }

  /**
   * Generates an access token for MTN API operations.
   * Different tokens are generated for collection and disbursement operations.
   *
   * @param credentials - The MTN credentials object
   * @param type - The type of transaction (PAYMENT or TRANSFER)
   * @returns A token object containing the access token and expiry
   */
  private async generateToken(
    credentials: MTNCredentials,
    type: TransactionType
  ): Promise<MTNToken> {
    try {
      const apiPath =
        type === TransactionType.PAYMENT
          ? '/collection/token/'
          : '/disbursement/token/';
      const creds =
        type === TransactionType.PAYMENT
          ? credentials.collection
          : credentials.disbursement;

<<<<<<< HEAD
      // Create axios config matching the working test implementation
=======
>>>>>>> db03b937
      const config = {
        baseURL: this.baseUrl,
        auth: {
          username: creds.apiUser,
          password: creds.apiKey,
        },
        headers: {
          'Ocp-Apim-Subscription-Key': creds.subscriptionKey,
          'Content-Type': 'application/json',
        },
      };

<<<<<<< HEAD
      this.logger.debug('Generating MTN token with config', {
        baseURL: config.baseURL,
        apiPath,
        subscriptionKey: creds.subscriptionKey,
      });

      const response = await axios.post(apiPath, {}, config);

=======
      const response = await axios.post(apiPath, {}, config);

      // Only log scalar values from the token response
>>>>>>> db03b937
      this.logger.info('Successfully generated MTN token', {
        tokenType: response.data.token_type,
        expiresIn: response.data.expires_in,
      });

      return response.data;
    } catch (error) {
<<<<<<< HEAD
=======
      // Only log the error message, not the full error object
>>>>>>> db03b937
      this.logger.error('Error generating MTN token', {
        error: error instanceof Error ? error.message : 'Unknown error',
        type,
        baseURL: this.baseUrl,
      });
      throw new Error('Failed to generate MTN token');
    }
  }

  /**
   * Processes a payment request from a customer.
   * Creates a payment request via MTN's collection API and stores the transaction in DynamoDB.
   *
   * @param amount - The payment amount
   * @param mobileNo - Customer's mobile number (MSISDN format)
   * @param merchantId - ID of the merchant receiving the payment
<<<<<<< HEAD
   * @param currency - Payment currency (default: EUR)
   * @param metaData - Optional metadata for the transaction
=======
   * @param merchantMobileNo - Merchant's mobile number for disbursement
   * @param metaData - Optional metadata for the transaction
   * @param currency - Payment currency (default: EUR)
>>>>>>> db03b937
   * @returns The transaction ID for tracking
   */
  public async processPayment(
    amount: number,
    mobileNo: string,
    merchantId: string,
<<<<<<< HEAD
    currency: string = 'EUR',
    metaData?: Record<string, never>
=======
    merchantMobileNo: string,
    metaData?: Record<string, never> | Record<string, string>,
    currency: string = 'EUR'
>>>>>>> db03b937
  ): Promise<string> {
    const transactionId = uuidv4();
    this.logger.info('Processing MTN payment', {
      transactionId,
      amount,
<<<<<<< HEAD
      currency,
      merchantId,
=======
      mobileNo,
      merchantId,
      merchantMobileNo,
      currency,
>>>>>>> db03b937
    });

    try {
      const axiosInstance = await this.createAxiosInstance(
<<<<<<< HEAD
        TransactionType.PAYMENT
      );
      const transactionId = uuidv4();

      const { fee, settlementAmount } = this.calculateFeeAndSettlement(amount);

      this.logger.info('Calculated payment amounts', {
        originalAmount: amount,
        fee,
        settlementAmount,
        feePercentage: PAYQAM_FEE_PERCENTAGE,
      });

      const response = await axiosInstance.post(
        '/collection/v1_0/requesttopay',
        {
          amount: amount.toString(),
          currency,
          externalId: transactionId,
          payer: {
            partyIdType: 'MSISDN',
            partyId: mobileNo,
          },
          payerMessage: 'Payment for services',
          payeeNote: 'PayQAM transaction',
        }
      );

      const record: CreatePaymentRecord = {
        transactionId,
        amount,
        currency,
        paymentMethod: 'MTN_MOBILE',
        createdOn: Math.floor(Date.now() / 1000),
        status: 'PENDING',
        paymentProviderResponse: response.data,
        metaData,
        mobileNo,
        merchantId,
=======
        TransactionType.PAYMENT,
        transactionId
      );

      const { fee, settlementAmount } = this.calculateFeeAndSettlement(amount);

      // Create payment request in MTN
      await axiosInstance.post('/collection/v1_0/requesttopay', {
        amount: amount.toString(),
        currency,
        externalId: transactionId,
        payer: {
          partyIdType: 'MSISDN',
          partyId: mobileNo,
        },
        payerMessage: 'PayQAM payment request',
        payeeNote: 'Thank you for your payment',
      });

      // Store transaction record in DynamoDB
      const paymentRecord: CreatePaymentRecord = {
        transactionId,
        amount,
        currency,
        paymentMethod: 'MTN',
        createdOn: Math.floor(Date.now() / 1000),
        status: 'PENDING',
        mobileNo,
        merchantId,
        merchantMobileNo,
        metaData,
>>>>>>> db03b937
        fee,
        settlementAmount,
      };

<<<<<<< HEAD
      await this.dbService.createPaymentRecord(record);
      this.logger.info('Payment record created in DynamoDB', {
        transactionId,
        status: record.status,
        amount: record.amount,
        fee: record.fee,
=======
      await this.dbService.createPaymentRecord(paymentRecord);

      this.logger.info('Payment request created successfully', {
        transactionId,
        status: 'PENDING',
>>>>>>> db03b937
      });

      return transactionId;
    } catch (error) {
<<<<<<< HEAD
      this.logger.error('Error processing MTN payment', {
        error: error instanceof Error ? error.message : 'Unknown error',
        amount,
        merchantId,
=======
      this.logger.error('Failed to process payment', {
        error: error instanceof Error ? error.message : 'Unknown error',
        transactionId,
>>>>>>> db03b937
      });
      throw error;
    }
  }

  /**
   * Checks the status of a transaction (payment or transfer).
   *
   * @param transactionId - The ID of the transaction to check
   * @param type - The type of transaction (PAYMENT or TRANSFER)
   * @returns The current status of the transaction
   */
  public async checkTransactionStatus(
    transactionId: string,
    type: TransactionType
  ): Promise<string> {
    try {
      const axiosInstance = await this.createAxiosInstance(type);
      const endpoint =
        type === TransactionType.PAYMENT
          ? `/collection/v1_0/requesttopay/${transactionId}`
          : `/disbursement/v1_0/transfer/${transactionId}`;

      const response = await axiosInstance.get(endpoint);
      return response.data.status;
    } catch (error) {
      this.logger.error('Error checking transaction status', {
        error: error instanceof Error ? error.message : 'Unknown error',
        transactionId,
        type,
      });
      throw error;
    }
  }

  /**
   * Initiates a transfer to a merchant.
   * Uses MTN's disbursement API to send money to a specified mobile number.
   *
   * @param amount - The amount to transfer
   * @param recipientMobileNo - Recipient's mobile number (MSISDN format)
   * @param currency - Transfer currency (default: EUR)
   * @returns The transfer ID for tracking
   */
  public async initiateTransfer(
    amount: number,
    recipientMobileNo: string,
    currency: string = 'EUR'
  ): Promise<string> {
    try {
      const axiosInstance = await this.createAxiosInstance(
        TransactionType.TRANSFER
      );
<<<<<<< HEAD
      const transferId = uuidv4();

      await axiosInstance.post('/disbursement/v1_0/transfer', {
        amount: amount.toString(),
        currency,
        externalId: transferId,
=======

      // Log the request details (mask sensitive data)
      this.logger.info('Initiating MTN transfer', {
        amount,
        currency,
        recipientMobileNo: recipientMobileNo.replace(/\d(?=\d{4})/g, '*'),
      });

      const transactionId = uuidv4();
      const response = await axiosInstance.post('/disbursement/v1_0/transfer', {
        amount: amount.toString(),
        currency,
        externalId: transactionId,
>>>>>>> db03b937
        payee: {
          partyIdType: 'MSISDN',
          partyId: recipientMobileNo,
        },
<<<<<<< HEAD
        payerMessage: 'Disbursement from PayQAM',
        payeeNote: 'Merchant settlement',
      });

      return transferId;
    } catch (error) {
      this.logger.error('Error initiating transfer', {
        error: error instanceof Error ? error.message : 'Unknown error',
        amount,
        recipientMobileNo,
=======
        payerMessage: 'PayQAM merchant disbursement',
        payeeNote: 'Payment from your customer',
      });

      // Log successful transfer
      this.logger.info('Transfer initiated successfully', {
        transactionId,
        status: response.status,
        statusText: response.statusText,
      });

      return transactionId;
    } catch (error) {
      // Log detailed error information
      this.logger.error('Failed to initiate transfer', {
        error: error instanceof Error ? error.message : 'Unknown error',
>>>>>>> db03b937
      });
      throw error;
    }
  }
}<|MERGE_RESOLUTION|>--- conflicted
+++ resolved
@@ -121,12 +121,6 @@
     // Add reference ID if provided, otherwise generate new one
     headers['X-Reference-Id'] = transactionId || uuidv4();
 
-<<<<<<< HEAD
-    // Add callback URL for payment requests
-    if (type === TransactionType.PAYMENT && process.env.MTN_WEBHOOK_URL) {
-      headers['X-Callback-Url'] = process.env.MTN_WEBHOOK_URL;
-    }
-=======
     // Add callback URL based on transaction type
     if (process.env.MTN_PAYMENT_WEBHOOK_URL) {
       headers['X-Callback-Url'] = process.env.MTN_PAYMENT_WEBHOOK_URL;
@@ -147,7 +141,6 @@
       headers,
       hasCallbackUrl: !!headers['X-Callback-Url'],
     });
->>>>>>> db03b937
 
     return headers;
   }
@@ -208,10 +201,6 @@
           ? credentials.collection
           : credentials.disbursement;
 
-<<<<<<< HEAD
-      // Create axios config matching the working test implementation
-=======
->>>>>>> db03b937
       const config = {
         baseURL: this.baseUrl,
         auth: {
@@ -224,20 +213,9 @@
         },
       };
 
-<<<<<<< HEAD
-      this.logger.debug('Generating MTN token with config', {
-        baseURL: config.baseURL,
-        apiPath,
-        subscriptionKey: creds.subscriptionKey,
-      });
-
       const response = await axios.post(apiPath, {}, config);
 
-=======
-      const response = await axios.post(apiPath, {}, config);
-
       // Only log scalar values from the token response
->>>>>>> db03b937
       this.logger.info('Successfully generated MTN token', {
         tokenType: response.data.token_type,
         expiresIn: response.data.expires_in,
@@ -245,10 +223,7 @@
 
       return response.data;
     } catch (error) {
-<<<<<<< HEAD
-=======
       // Only log the error message, not the full error object
->>>>>>> db03b937
       this.logger.error('Error generating MTN token', {
         error: error instanceof Error ? error.message : 'Unknown error',
         type,
@@ -265,87 +240,31 @@
    * @param amount - The payment amount
    * @param mobileNo - Customer's mobile number (MSISDN format)
    * @param merchantId - ID of the merchant receiving the payment
-<<<<<<< HEAD
-   * @param currency - Payment currency (default: EUR)
-   * @param metaData - Optional metadata for the transaction
-=======
    * @param merchantMobileNo - Merchant's mobile number for disbursement
    * @param metaData - Optional metadata for the transaction
    * @param currency - Payment currency (default: EUR)
->>>>>>> db03b937
    * @returns The transaction ID for tracking
    */
   public async processPayment(
     amount: number,
     mobileNo: string,
     merchantId: string,
-<<<<<<< HEAD
-    currency: string = 'EUR',
-    metaData?: Record<string, never>
-=======
     merchantMobileNo: string,
     metaData?: Record<string, never> | Record<string, string>,
     currency: string = 'EUR'
->>>>>>> db03b937
   ): Promise<string> {
     const transactionId = uuidv4();
     this.logger.info('Processing MTN payment', {
       transactionId,
       amount,
-<<<<<<< HEAD
-      currency,
-      merchantId,
-=======
       mobileNo,
       merchantId,
       merchantMobileNo,
       currency,
->>>>>>> db03b937
     });
 
     try {
       const axiosInstance = await this.createAxiosInstance(
-<<<<<<< HEAD
-        TransactionType.PAYMENT
-      );
-      const transactionId = uuidv4();
-
-      const { fee, settlementAmount } = this.calculateFeeAndSettlement(amount);
-
-      this.logger.info('Calculated payment amounts', {
-        originalAmount: amount,
-        fee,
-        settlementAmount,
-        feePercentage: PAYQAM_FEE_PERCENTAGE,
-      });
-
-      const response = await axiosInstance.post(
-        '/collection/v1_0/requesttopay',
-        {
-          amount: amount.toString(),
-          currency,
-          externalId: transactionId,
-          payer: {
-            partyIdType: 'MSISDN',
-            partyId: mobileNo,
-          },
-          payerMessage: 'Payment for services',
-          payeeNote: 'PayQAM transaction',
-        }
-      );
-
-      const record: CreatePaymentRecord = {
-        transactionId,
-        amount,
-        currency,
-        paymentMethod: 'MTN_MOBILE',
-        createdOn: Math.floor(Date.now() / 1000),
-        status: 'PENDING',
-        paymentProviderResponse: response.data,
-        metaData,
-        mobileNo,
-        merchantId,
-=======
         TransactionType.PAYMENT,
         transactionId
       );
@@ -377,39 +296,22 @@
         merchantId,
         merchantMobileNo,
         metaData,
->>>>>>> db03b937
         fee,
         settlementAmount,
       };
 
-<<<<<<< HEAD
-      await this.dbService.createPaymentRecord(record);
-      this.logger.info('Payment record created in DynamoDB', {
-        transactionId,
-        status: record.status,
-        amount: record.amount,
-        fee: record.fee,
-=======
       await this.dbService.createPaymentRecord(paymentRecord);
 
       this.logger.info('Payment request created successfully', {
         transactionId,
         status: 'PENDING',
->>>>>>> db03b937
       });
 
       return transactionId;
     } catch (error) {
-<<<<<<< HEAD
-      this.logger.error('Error processing MTN payment', {
-        error: error instanceof Error ? error.message : 'Unknown error',
-        amount,
-        merchantId,
-=======
       this.logger.error('Failed to process payment', {
         error: error instanceof Error ? error.message : 'Unknown error',
         transactionId,
->>>>>>> db03b937
       });
       throw error;
     }
@@ -463,14 +365,6 @@
       const axiosInstance = await this.createAxiosInstance(
         TransactionType.TRANSFER
       );
-<<<<<<< HEAD
-      const transferId = uuidv4();
-
-      await axiosInstance.post('/disbursement/v1_0/transfer', {
-        amount: amount.toString(),
-        currency,
-        externalId: transferId,
-=======
 
       // Log the request details (mask sensitive data)
       this.logger.info('Initiating MTN transfer', {
@@ -484,23 +378,10 @@
         amount: amount.toString(),
         currency,
         externalId: transactionId,
->>>>>>> db03b937
         payee: {
           partyIdType: 'MSISDN',
           partyId: recipientMobileNo,
         },
-<<<<<<< HEAD
-        payerMessage: 'Disbursement from PayQAM',
-        payeeNote: 'Merchant settlement',
-      });
-
-      return transferId;
-    } catch (error) {
-      this.logger.error('Error initiating transfer', {
-        error: error instanceof Error ? error.message : 'Unknown error',
-        amount,
-        recipientMobileNo,
-=======
         payerMessage: 'PayQAM merchant disbursement',
         payeeNote: 'Payment from your customer',
       });
@@ -517,7 +398,6 @@
       // Log detailed error information
       this.logger.error('Failed to initiate transfer', {
         error: error instanceof Error ? error.message : 'Unknown error',
->>>>>>> db03b937
       });
       throw error;
     }
