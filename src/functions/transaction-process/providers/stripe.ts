import stripe from 'stripe';
import { Logger, LoggerService } from '@mu-ts/logger';
import { SecretsManagerService } from '../../../services/secretsManagerService';
import {
  CreatePaymentRecord,
  DynamoDBService,
} from '../../../services/dynamodbService';
import { CardData } from '../../../model';
import { CacheService } from '../../../services/cacheService';

export class CardPaymentService {
  private readonly logger: Logger;

  private readonly secretsManagerService: SecretsManagerService;

  private readonly dbService: DynamoDBService;

  private readonly cacheService: CacheService;

  constructor() {
    this.logger = LoggerService.named(this.constructor.name);
    this.secretsManagerService = new SecretsManagerService();
    this.dbService = new DynamoDBService();
    this.cacheService = new CacheService();
    this.logger.info('init()');
  }

  public async processCardPayment(
    amount: number,
    cardData: CardData,
    transactionType: string,
    merchantId: string,
    metaData?: Record<string, string>
  ): Promise<string> {
    this.logger.info('Processing card payment', {
      amount,
      cardData,
      transactionType,
    });

    const stripeSecret = await this.secretsManagerService.getSecret(
      process.env.STRIPE_API_SECRET as string
    );
    const stripeClient = new stripe(stripeSecret.apiKey);

    switch (transactionType) {
      case 'CHARGE': {
        try {
          const feePercentage = 0.02;
          const feeAmount = Math.floor(amount * feePercentage);
          const transferAmount = Math.max(amount - feeAmount, 0);

          const paymentIntent = await stripeClient.paymentIntents.create({
            amount,
            currency: cardData.currency as string,
            payment_method: cardData.paymentMethodId,
            confirm: true,
            transfer_data: {
              amount: transferAmount,
              destination: cardData.destinationId as string,
            },
            automatic_payment_methods: {
              enabled: true,
              allow_redirects: 'never',
            },
          });

          this.logger.info('Payment intent created', paymentIntent);
          const record = {
            transactionId: paymentIntent?.id as string,
            merchantId: merchantId,
            amount,
            paymentMethod: 'CARD',
            createdOn: Math.floor(Date.now() / 1000),
            status: 'PENDING',
            paymentProviderResponse: paymentIntent,
            transactionType: 'CHARGE',
            metaData: metaData,
            fee: feeAmount,
          };
          await this.dbService.createPaymentRecord(record);
          this.logger.info('Payment record created in DynamoDB', record);
          const key = `payment:${record.transactionId}`;
          await this.cacheService.setValue(key, record, 3600);
          this.logger.info('Payment record stored in Redis', { key });
          return paymentIntent.id;
        } catch (error) {
          this.logger.error('Error creating payment record', error);
          throw error;
        }
      }

      case 'REFUND': {
        try {
          const refund = await stripeClient.refunds.create({
            payment_intent: cardData.paymentIntentId,
            amount: amount ? amount : undefined,
            reason: cardData.reason as stripe.RefundCreateParams.Reason,
            reverse_transfer: cardData.reverse_transfer,
          });

          this.logger.info('Refund processed', refund);
          const record = {
            transactionId: refund?.id as string,
            amount,
            paymentMethod: 'CARD',
            createdOn: Math.floor(Date.now() / 1000),
            status: 'PENDING',
            paymentProviderResponse: refund,
            metaData: metaData,
            transactionType: 'REFUND',
          };
          await this.dbService.createPaymentRecord(record);
          return 'Card refund successful';
        } catch (error) {
          this.logger.error('Error processing refund', error);
          throw error;
        }
      }

<<<<<<< HEAD
    try {
      await this.dbService.createPaymentRecord(
        record as unknown as CreatePaymentRecord
      );
      this.logger.info('Payment record created in DynamoDB', record);
      const key = `payment:${record.transactionId}`;
      await this.cacheService.setValue(key, record, 3600);
      this.logger.info('Payment record stored in Redis', { key });
      return 'Card payment successful';
    } catch (error) {
      this.logger.error('Error creating payment record', error);
      throw error;
=======
      default:
        throw new Error(`Unsupported transaction type: ${transactionType}`);
>>>>>>> db03b937
    }
  }
}<|MERGE_RESOLUTION|>--- conflicted
+++ resolved
@@ -1,10 +1,7 @@
 import stripe from 'stripe';
 import { Logger, LoggerService } from '@mu-ts/logger';
 import { SecretsManagerService } from '../../../services/secretsManagerService';
-import {
-  CreatePaymentRecord,
-  DynamoDBService,
-} from '../../../services/dynamodbService';
+import { DynamoDBService } from '../../../services/dynamodbService';
 import { CardData } from '../../../model';
 import { CacheService } from '../../../services/cacheService';
 
@@ -118,23 +115,8 @@
         }
       }
 
-<<<<<<< HEAD
-    try {
-      await this.dbService.createPaymentRecord(
-        record as unknown as CreatePaymentRecord
-      );
-      this.logger.info('Payment record created in DynamoDB', record);
-      const key = `payment:${record.transactionId}`;
-      await this.cacheService.setValue(key, record, 3600);
-      this.logger.info('Payment record stored in Redis', { key });
-      return 'Card payment successful';
-    } catch (error) {
-      this.logger.error('Error creating payment record', error);
-      throw error;
-=======
       default:
         throw new Error(`Unsupported transaction type: ${transactionType}`);
->>>>>>> db03b937
     }
   }
 }