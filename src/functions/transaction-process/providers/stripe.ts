--- conflicted
+++ resolved
@@ -1,17 +1,9 @@
-import { Stripe } from 'stripe';
+import stripe from 'stripe';
 import { Logger, LoggerService } from '@mu-ts/logger';
 import { SecretsManagerService } from '../../../services/secretsManagerService';
 import { DynamoDBService } from '../../../services/dynamodbService';
 import { CardData } from '../../../model';
-<<<<<<< HEAD
-import { CreatePaymentRecord } from '../../../model';
-
-const PAYQAM_FEE_PERCENTAGE = parseFloat(
-  process.env.PAYQAM_FEE_PERCENTAGE || '2.5'
-);
-=======
 import { CacheService } from '../../../services/cacheService';
->>>>>>> 83fe393e
 
 export class CardPaymentService {
   private readonly logger: Logger;
@@ -20,11 +12,7 @@
 
   private readonly dbService: DynamoDBService;
 
-<<<<<<< HEAD
-  private stripeClient: Stripe;
-=======
   private readonly cacheService: CacheService;
->>>>>>> 83fe393e
 
   constructor() {
     this.logger = LoggerService.named(this.constructor.name);
@@ -34,120 +22,57 @@
     this.logger.info('init()');
   }
 
-  /**
-   * Initializes the Stripe client with API key from Secrets Manager
-   */
-  private async initStripeClient(): Promise<void> {
-    if (!this.stripeClient) {
-      const stripeSecret = await this.secretsManagerService.getSecret(
-        process.env.STRIPE_API_SECRET as string
-      );
-      this.stripeClient = new Stripe(stripeSecret.apiKey, {
-        apiVersion: '2025-01-27.acacia',
-      });
-    }
-  }
-
-  /**
-   * Calculates PayQAM's fee and the merchant's settlement amount
-   *
-   * @param amount - Original payment amount
-   * @returns Object containing fee and settlement amounts
-   */
-  private calculateFeeAndSettlement(amount: number): {
-    fee: number;
-    settlementAmount: number;
-  } {
-    const feePercentage = PAYQAM_FEE_PERCENTAGE / 100;
-    const fee = Math.round(amount * feePercentage); // Round to nearest cent
-    return {
-      fee,
-      settlementAmount: amount - fee,
-    };
-  }
-
   public async processCardPayment(
     amount: number,
     cardData: CardData,
-    metaData?: Record<string, string> | undefined
+    metaData?: Record<string, string>
   ): Promise<string> {
-    this.logger.info('Processing card payment', {
-      amount,
-      cardType: cardData.cardName,
-      hasDestinationId: !!cardData.destinationId,
-    });
+    this.logger.info('Processing card payment', { amount, cardData });
 
-    await this.initStripeClient();
+    const stripeSecret = await this.secretsManagerService.getSecret(
+      process.env.STRIPE_API_SECRET as string
+    );
+    const stripeClient = new stripe(stripeSecret.apiKey);
 
-    const { fee, settlementAmount } = this.calculateFeeAndSettlement(amount);
+    const feeAmount = ['visa', 'mastercard', 'amex'].includes(cardData.cardName)
+      ? 250
+      : 19;
+    const transferAmount = Math.max(amount - feeAmount, 0);
 
-    this.logger.info('Calculated payment amounts', {
-      originalAmount: amount,
-      fee,
-      settlementAmount,
-      feePercentage: PAYQAM_FEE_PERCENTAGE,
-    });
-
-    const paymentIntent = await this.stripeClient.paymentIntents.create({
+    const paymentIntent = await stripeClient.paymentIntents.create({
       amount,
       currency: 'usd',
       payment_method: cardData.id,
       confirm: true,
       transfer_data: {
-        amount: settlementAmount,
+        amount: transferAmount,
         destination: cardData.destinationId,
       },
       automatic_payment_methods: { enabled: true, allow_redirects: 'never' },
     });
 
-    this.logger.info('Payment intent created', {
-      paymentIntentId: paymentIntent?.id,
-      status: paymentIntent?.status,
-      settlementAmount,
-    });
-
-    const record: CreatePaymentRecord = {
-      transactionId: paymentIntent.id,
+    this.logger.info('Payment intent created', paymentIntent);
+    const record = {
+      transactionId: paymentIntent?.id as string,
       amount,
       paymentMethod: 'CARD',
       createdOn: Math.floor(Date.now() / 1000),
-      status: paymentIntent.status,
-      paymentProviderResponse: paymentIntent as unknown as Record<
-        string,
-        never
-      >,
-      metaData,
-      fee,
-      settlementAmount,
-      currency: 'usd',
+      status: 'PENDING',
+      paymentProviderResponse: paymentIntent,
+      metaData: metaData,
+      fee: feeAmount,
     };
 
     try {
       await this.dbService.createPaymentRecord(record);
-<<<<<<< HEAD
-      this.logger.info('Payment record created in DynamoDB', {
-        transactionId: record.transactionId,
-        status: record.status,
-        amount: record.amount,
-        fee: record.fee,
-      });
-=======
       this.logger.info('Payment record created in DynamoDB', record);
       const key = `payment:${record.transactionId}`;
       await this.cacheService.setValue(key, record, 3600);
       this.logger.info('Payment record stored in Redis', { key });
       return 'Card payment successful';
->>>>>>> 83fe393e
     } catch (error) {
-      this.logger.error('Error creating payment record', {
-        error: error instanceof Error ? error.message : 'Unknown error',
-        transactionId: record.transactionId,
-      });
+      this.logger.error('Error creating payment record', error);
       throw error;
     }
-<<<<<<< HEAD
-    return record.transactionId;
-=======
->>>>>>> 83fe393e
   }
 }