import stripe from 'stripe';
import { Logger, LoggerService } from '@mu-ts/logger';
import { SecretsManagerService } from '../../../services/secretsManagerService';
import { DynamoDBService } from '../../../services/dynamodbService';
import { CardData } from '../../../model';
import { CacheService } from '../../../services/cacheService';
import { SNSService } from '../../../services/snsService';

export class CardPaymentService {
  private readonly logger: Logger;

  private readonly secretsManagerService: SecretsManagerService;

  private readonly dbService: DynamoDBService;

  private readonly cacheService: CacheService;

  private readonly snsService: SNSService;

  constructor() {
    this.logger = LoggerService.named(this.constructor.name);
    this.secretsManagerService = new SecretsManagerService();
    this.dbService = new DynamoDBService();
    this.cacheService = new CacheService();
    this.snsService = SNSService.getInstance();
    this.logger.info('init()');
  }

  public async processCardPayment(
    amount: number,
    cardData: CardData,
    transactionType: string,
    merchantId: string,
    metaData?: Record<string, string>
  ): Promise<{ transactionId: string; status: string }> {
    this.logger.info('Processing card payment', {
      amount,
      cardData,
      transactionType,
    });

    const stripeSecret = await this.secretsManagerService.getSecret(
      process.env.STRIPE_API_SECRET as string
    );
    const stripeClient = new stripe(stripeSecret.apiKey);

    switch (transactionType) {
      case 'CHARGE': {
        try {
          const feePercentage = 0.02;
          const feeAmount = Math.floor(amount * feePercentage);
          const transferAmount = Math.max(amount - feeAmount, 0);

          const paymentIntent = await stripeClient.paymentIntents.create({
            amount,
            currency: cardData.currency as string,
            payment_method: cardData.paymentMethodId,
            confirm: true,
            transfer_data: {
              amount: transferAmount,
              destination: cardData.destinationId as string,
            },
            automatic_payment_methods: {
              enabled: true,
              allow_redirects: 'never',
            },
          });

          this.logger.info('Payment intent created', paymentIntent);
          const record = {
            transactionId: paymentIntent?.id as string,
            merchantId: merchantId,
            amount,
            paymentMethod: 'CARD',
            createdOn: Math.floor(Date.now() / 1000),
            status: paymentIntent.status,
            paymentProviderResponse: paymentIntent,
            transactionType: 'CHARGE',
            metaData: metaData,
            fee: feeAmount,
          };
          await this.dbService.createPaymentRecord(record);
          this.logger.info('Payment record created in DynamoDB', record);
<<<<<<< HEAD

          // Only cache if enabled
          if (process.env.ENABLE_CACHE === 'true') {
            const key = `payment:${record.transactionId}`;
            await this.cacheService.setValue(key, record, 3600);
            this.logger.info('Payment record stored in Redis', { key });
          }

          return paymentIntent.id;
=======
          const key = `payment:${record.transactionId}`;
          await this.cacheService.setValue(key, record, 3600);
          this.logger.info('Payment record stored in Redis', { key });
          await this.snsService.publish(
            process.env.TRANSACTION_STATUS_TOPIC_ARN!,
            {
              transactionId: paymentIntent.id,
              status: paymentIntent.status,
              type: 'CREATE',
              amount,
              merchantId: merchantId,
              transactionType: 'CHARGE',
              metaData: metaData,
              fee: feeAmount,
              createdOn: Math.floor(Date.now() / 1000),
            }
          );
          return {
            transactionId: paymentIntent.id,
            status: paymentIntent.status,
          };
>>>>>>> 5dea4abd
        } catch (error) {
          this.logger.error('Error creating payment record', error);
          throw error;
        }
      }

      case 'REFUND': {
        try {
          const refund = await stripeClient.refunds.create({
            payment_intent: cardData.paymentIntentId,
            amount: amount ? amount : undefined,
            reason: cardData.reason as stripe.RefundCreateParams.Reason,
            reverse_transfer: cardData.reverse_transfer,
          });

          this.logger.info('Refund processed', refund);
          const record = {
            transactionId: refund?.id as string,
            amount,
            paymentMethod: 'CARD',
            createdOn: Math.floor(Date.now() / 1000),
            status: refund.status as string,
            paymentProviderResponse: refund,
            metaData: metaData,
            transactionType: 'REFUND',
          };
          await this.dbService.createPaymentRecord(record);
          await this.snsService.publish(
            process.env.TRANSACTION_STATUS_TOPIC_ARN!,
            {
              transactionId: refund.id,
              status: refund.status,
              type: 'CREATE',
              amount,
              merchantId: merchantId,
              transactionType: 'CHARGE',
              metaData: metaData,
            }
          );
          return {
            transactionId: refund.id,
            status: refund.status as string,
          };
        } catch (error) {
          this.logger.error('Error processing refund', error);
          throw error;
        }
      }

      default:
        throw new Error(`Unsupported transaction type: ${transactionType}`);
    }
  }
}<|MERGE_RESOLUTION|>--- conflicted
+++ resolved
@@ -81,21 +81,12 @@
           };
           await this.dbService.createPaymentRecord(record);
           this.logger.info('Payment record created in DynamoDB', record);
-<<<<<<< HEAD
-
           // Only cache if enabled
           if (process.env.ENABLE_CACHE === 'true') {
             const key = `payment:${record.transactionId}`;
             await this.cacheService.setValue(key, record, 3600);
             this.logger.info('Payment record stored in Redis', { key });
-          }
-
-          return paymentIntent.id;
-=======
-          const key = `payment:${record.transactionId}`;
-          await this.cacheService.setValue(key, record, 3600);
-          this.logger.info('Payment record stored in Redis', { key });
-          await this.snsService.publish(
+          }await this.snsService.publish(
             process.env.TRANSACTION_STATUS_TOPIC_ARN!,
             {
               transactionId: paymentIntent.id,
@@ -113,7 +104,6 @@
             transactionId: paymentIntent.id,
             status: paymentIntent.status,
           };
->>>>>>> 5dea4abd
         } catch (error) {
           this.logger.error('Error creating payment record', error);
           throw error;
