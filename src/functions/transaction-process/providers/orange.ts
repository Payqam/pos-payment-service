import { Logger, LoggerService } from '@mu-ts/logger';
import { SecretsManagerService } from '../../../services/secretsManagerService';
import { DynamoDBService } from '../../../services/dynamodbService';
import { SNSService } from '../../../services/snsService';
import { CreatePaymentRecord, UpdatePaymentRecord } from '../../../model';
import { v4 as uuidv4 } from 'uuid';
import axios, { AxiosInstance } from 'axios';
import querystring from 'querystring';
import {
  OrangeToken,
  PaymentInitResponse,
  PaymentResponse,
} from '../interfaces/orange';
import { config } from 'cypress/types/bluebird';

/**
 * Orange API credentials structure
 */
interface OrangeCredentials {
  targetEnvironment: string;
  baseUrl: string;
  tokenUrl: string;
  clientId: string;
  xAuthToken: string;
  notifyUrl: string;
  merchantPhone: string;
  merchantPin: string;
  chargeWebhookUrl: string;
  refundWebhookUrl: string;
}

/**
 * Service class for handling Orange Money payment operations.
 * Supports both collection (customer payments) and disbursement (merchant transfers) operations.
 */
export class OrangePaymentService {
  private readonly logger: Logger;

  private readonly secretsManagerService: SecretsManagerService;

  private readonly dbService: DynamoDBService;

  private readonly snsService: SNSService;

  private currentToken: OrangeToken | null;

  private tokenExpiryTime: number;

  private readonly TOKEN_EXPIRY_BUFFER = 300; // 5 minutes buffer

  private readonly MAX_RETRIES = 3;

  private readonly RETRY_DELAY = 1000; // 1 second

  private credentials: OrangeCredentials | null;

  constructor() {
    this.logger = LoggerService.named(this.constructor.name);
    this.secretsManagerService = new SecretsManagerService();
    this.dbService = new DynamoDBService();
    this.snsService = SNSService.getInstance();
    this.currentToken = null;
    this.tokenExpiryTime = 0;
    this.credentials = null;
    this.logger.info('init()');
  }

  /**
   * Retrieves Orange API credentials from AWS Secrets Manager
   */
  private async getOrangeCredentials(): Promise<OrangeCredentials> {
    if (this.credentials) {
      return this.credentials;
    }

    const secret = await this.secretsManagerService.getSecret(
      process.env.ORANGE_API_SECRET as string
    );

    this.credentials = {
      baseUrl: secret.baseUrl,
      tokenUrl: secret.tokenUrl,
      clientId: secret.clientId,
      xAuthToken: secret.xAuthToken,
      notifyUrl: secret.notifyUrl,
      merchantPhone: secret.merchantPhone,
      merchantPin: secret.merchantPin,
      targetEnvironment: secret.targetEnvironment,
      chargeWebhookUrl: secret.chargeWebhookUrl,
      refundWebhookUrl: secret.refundWebhookUrl,
    };

    return this.credentials;
  }

  /**
   * Generates an access token for Orange API operations.
   * Handles token caching and renewal based on expiry.
   *
   * @returns A token object containing the access token and expiry
   */
  private async generateToken(): Promise<OrangeToken> {
    try {
      // Check if we have a valid cached token
      const currentTime = Math.floor(Date.now() / 1000);
      if (
        this.currentToken &&
        currentTime < this.tokenExpiryTime - this.TOKEN_EXPIRY_BUFFER
      ) {
        this.logger.info('Using cached token');
        return this.currentToken;
      }

      const credentials = await this.getOrangeCredentials();

      const response = await axios.post(
        credentials.tokenUrl,
        querystring.stringify({
          grant_type: 'client_credentials',
        }),
        {
          headers: {
            'Content-Type': 'application/x-www-form-urlencoded',
            Authorization: `Basic ${credentials.clientId}`,
          },
        }
      );

      const token: OrangeToken = response.data;

      // Store token and calculate expiry time with buffer
      this.currentToken = token;
      this.tokenExpiryTime = currentTime + token.expires_in;

      this.logger.info('Generated new Orange token', {
        expiresIn: token.expires_in,
        tokenType: token.token_type,
        expiryTime: this.tokenExpiryTime,
      });

      return token;
    } catch (error) {
      this.logger.error('Error generating Orange token', {
        error: error instanceof Error ? error.message : 'Unknown error',
        tokenUrl: (await this.getOrangeCredentials()).tokenUrl,
      });
      throw new Error('Failed to generate Orange token');
    }
  }

  /**
   * Executes an API request with retry logic for token expiration
   * @param requestFn The API request function to execute
   * @returns The API response
   */
  private async executeWithRetry<T>(requestFn: () => Promise<T>): Promise<T> {
    let lastError: Error | null = null;

    for (let attempt = 1; attempt <= this.MAX_RETRIES; attempt++) {
      try {
        return await requestFn();
      } catch (error) {
        lastError = error as Error;

        // If it's a 401 error and we haven't reached max retries
        if (
          axios.isAxiosError(error) &&
          error.response?.status === 401 &&
          attempt < this.MAX_RETRIES
        ) {
          this.logger.warn(
            `Token expired, attempt ${attempt}/${this.MAX_RETRIES}. Refreshing token...`
          );

          // Force token refresh
          this.currentToken = null;
          this.tokenExpiryTime = 0;

          // Wait before retry
          await new Promise((resolve) => setTimeout(resolve, this.RETRY_DELAY));
          continue;
        }

        throw error;
      }
    }

    throw lastError || new Error('Max retries exceeded');
  }

  /**
   * Creates headers for Orange API requests with the current token.
   *
   * @returns Headers object for the API request
   */
  private async createHeaders(): Promise<Record<string, string>> {
    const credentials = await this.getOrangeCredentials();
    const token = await this.generateToken();

    return {
      'WSO2-Authorization': `Bearer ${token.access_token}`,
      'X-AUTH-TOKEN': credentials.xAuthToken,
      'Content-Type': 'application/json',
      accept: 'application/json',
    };
  }

  /**
   * Creates an Axios instance with proper headers and base URL for Orange API requests
   */
  private async createAxiosInstance(): Promise<AxiosInstance> {
    const credentials = await this.getOrangeCredentials();
    const headers = await this.createHeaders();

    return axios.create({
      baseURL: credentials.baseUrl,
      headers,
      timeout: 10000,
    });
  }

  /**
   * Get the current status of a payment
   * @param payToken - The payment token to check status for
   * @returns The payment status response
   */
  public async getPaymentStatus(payToken: string): Promise<PaymentResponse> {
    return this.executeWithRetry(async () => {
      try {
        const axiosInstance = await this.createAxiosInstance();
        const response = await axiosInstance.get<PaymentResponse>(
          `/omapi/1.0.2/mp/paymentstatus/${payToken}`
        );

        this.logger.info('Payment status check successful', {
          payToken,
          status: response.data.data.status,
          inittxnstatus: response.data.data.inittxnstatus,
          confirmtxnstatus: response.data.data.confirmtxnstatus,
        });

        return response.data;
      } catch (error) {
        this.logger.error('Error checking payment status', {
          error: error instanceof Error ? error.message : 'Unknown error',
          payToken,
        });
        throw error;
      }
    });
  }

  /**
   * Initiates a merchant payment transaction
   *
   * @returns PayToken for the payment
   */
  private async initiateMerchantPayment(): Promise<string> {
    return this.executeWithRetry(async () => {
      try {
        const axiosInstance = await this.createAxiosInstance();
        const response = await axiosInstance.post<PaymentInitResponse>(
          '/omapi/1.0.2/mp/init',
          {}
        );

        this.logger.info('Payment initialization successful', {
          message: response.data.message,
          payToken: response.data.data.payToken,
        });

        return response.data.data.payToken;
      } catch (error) {
        this.logger.error('Error initiating merchant payment', {
          error: error instanceof Error ? error.message : 'Unknown error',
        });
        throw new Error('Failed to initiate merchant payment');
      }
    });
  }

  /**
   * Initiates a cashin transaction for disbursement or refund
   * @returns PaymentInitResponse with payToken
   */
  public async initiateCashinTransaction(): Promise<PaymentInitResponse> {
    return this.executeWithRetry(async () => {
      try {
        const headers = await this.createHeaders();

        const response = await axios.post(
          `${(await this.getOrangeCredentials()).baseUrl}/omapi/1.0.2/cashin/init`,
          {},
          { headers }
        );

        return response.data;
      } catch (error) {
        this.logger.error('Error initiating cashin transaction', { error });
        throw new Error('Failed to initiate cashin transaction');
      }
    });
  }

  /**
   * Executes a cashin payment for disbursement or refund
   * @param params Payment parameters including amount, subscriber details, and description
   * @returns PaymentResponse
   */
  public async executeCashinPayment(params: {
    channelUserMsisdn: string;
    amount: string;
    subscriberMsisdn: string;
    orderId: string;
    description: string;
    payToken: string;
  }): Promise<PaymentResponse> {
    return this.executeWithRetry(async () => {
      try {
        const headers = await this.createHeaders();

        const response = await axios.post(
          `${(await this.getOrangeCredentials()).baseUrl}/omapi/1.0.2/cashin/pay`,
          {
            ...params,
            pin: (await this.getOrangeCredentials()).merchantPin,
          },
          { headers }
        );

        return response.data;
      } catch (error) {
        this.logger.error('Error executing cashin payment', { error });
        throw new Error('Failed to execute cashin payment');
      }
    });
  }

  /**
 * Executes a merchant payment transaction
 * @param params Payment parameters including amount, subscriber details, and description
 * @returns PaymentResponse
 */
  private async executeMerchantPayment(params: {
    channelUserMsisdn: string;
    amount: string;
    subscriberMsisdn: string;
    orderId: string;
    description: string;
    payToken: string;
    notifyUrl: string;
  }): Promise<PaymentResponse> {
    return this.executeWithRetry(async () => {
      try {
        const credentials = await this.getOrangeCredentials();
        const axiosInstance = await this.createAxiosInstance();

        const response = await axiosInstance.post<PaymentResponse>(
          '/omapi/1.0.2/mp/pay',
          {
            notifUrl: params.notifyUrl,
            channelUserMsisdn: params.channelUserMsisdn,
            amount: params.amount,
            subscriberMsisdn: params.subscriberMsisdn,
            pin: credentials.merchantPin,
            orderId: params.orderId,
            description: params.description,
            payToken: params.payToken,
          }
        );

        this.logger.info('Merchant payment execution successful', {
          orderId: params.orderId,
          payToken: params.payToken,
          status: response.data.data.status,
          txnid: response.data.data.txnid
        });

        // Return the PaymentResponse data, not the full Axios response
        return response.data;
      } catch (error) {
        this.logger.error('Error executing merchant payment', {
          error: error instanceof Error ? error.message : 'Unknown error',
          params
        });
        throw error;
      }
    });
  }

  /**
   * Generates a formatted order ID with the given prefix
   * Format: PREFIX + YYYYMMDD + RANDOM4DIGITS
   * Example: OM-202502281234
   */
  private generateOrderId(prefix = 'OM'): string {
    const date = new Date();
    const year = date.getFullYear();
    const month = String(date.getMonth() + 1).padStart(2, '0');
    const day = String(date.getDate()).padStart(2, '0');
    const uniqueNumber = String(Math.floor(Math.random() * 10000)).padStart(
      4,
      '0'
    );

    return `${prefix}${year}${month}${day}${uniqueNumber}`.slice(0, 20);
  }

  /**
   * Publishes a transaction status update to SNS
   */
  private async publishTransactionStatus(params: {
    transactionId: string;
    status: string;
    type: string;
    amount: number;
    merchantId: string;
    transactionType: string;
    metaData?: Record<string, string>;
    fee: number;
    customerPhone?: string;
    currency?: string;
  }) {
    const timestamp = Math.floor(Date.now() / 1000);
    await this.snsService.publish(process.env.TRANSACTION_STATUS_TOPIC_ARN!, {
      transactionId: params.transactionId,
      paymentMethod: 'Orange',
      status: params.status,
      type: params.type,
      amount: params.amount,
      merchantId: params.merchantId,
      transactionType: params.transactionType,
      metaData: params.metaData,
      fee: params.fee,
      createdOn: timestamp,
      customerPhone: params.customerPhone,
      currency: params.currency || 'EUR',
      exchangeRate: 'N/A',
      processingFee: 'N/A',
      netAmount: 'N/A',
      externalTransactionId: 'N/A',
    });
  }

  /**
   * Makes a webhook call for sandbox testing
   * @param params - Webhook parameters
   * @param webhookUrl - URL to call
   */
  private async callWebhook(
    params: {
      payToken: string;
    },
    webhookUrl: string
  ): Promise<void> {
    try {
      const axiosInstance = await this.createAxiosInstance();
      await axiosInstance.post(webhookUrl, {
        type: 'payment_notification',
        data: params
      });
    } catch (error) {
      this.logger.error('Error calling webhook', {
        error: error instanceof Error ? error.message : 'Unknown error',
        params,
        webhookUrl
      });
    }
  }

  /**
   * Processes a charge payment
   */
  private async processCharge(
    amount: number,
    customerPhone: string,
    merchantId: string,
    merchantMobileNo: string,
    metaData?: Record<string, never> | Record<string, string>,
    currency: string = 'EUR'
  ): Promise<{ transactionId: string; status: string }> {
    const transactionId = uuidv4();
    const feePercentage = 0.02;
    const feeAmount = Math.floor(amount * feePercentage);

    try {
      // Initialize payment
      const payToken = await this.initiateMerchantPayment();
      const orderId = this.generateOrderId('CH'); // Using CH prefix for charges
      const credentials = await this.getOrangeCredentials();

      // Execute payment
      const paymentResponse = await this.executeMerchantPayment({
        channelUserMsisdn: credentials.merchantPhone,
        amount: amount.toString(),
        subscriberMsisdn: customerPhone,
        orderId,
        description: metaData?.description || 'PayQam payment',
        payToken,
        notifyUrl: credentials.notifyUrl
      });

      this.logger.info('Orange Money charge execution response', {
        orderId,
        payToken,
        response: {
          status: paymentResponse.data.status,
          txnid: paymentResponse.data.txnid,
          txnmode: paymentResponse.data.txnmode,
          subscriberMsisdn: paymentResponse.data.subscriberMsisdn,
          amount: paymentResponse.data.amount,
          channelUserMsisdn: paymentResponse.data.channelUserMsisdn,
          description: paymentResponse.data.description,
          createtime: paymentResponse.data.createtime
        }
      });

      // Create payment record
      const record: CreatePaymentRecord = {
        transactionId,
        orderId,
        merchantId,
        merchantMobileNo,
        amount,
        paymentMethod: 'ORANGE',
        status: paymentResponse.data.status,
        currency,
        customerPhone,
        paymentProviderResponse: paymentResponse.data,
        transactionType: 'CHARGE',
        metaData: {
          ...metaData,
          payToken,
          txnid: paymentResponse.data.txnid,
        },
        uniqueId: payToken,
        GSI1SK: Math.floor(Date.now() / 1000),
        GSI2SK: Math.floor(Date.now() / 1000),
        exchangeRate: 'N/A',
        processingFee: feeAmount.toString(),
        netAmount: (amount - feeAmount).toString(),
        externalTransactionId: paymentResponse.data.txnid,
        fee: feeAmount,
        settlementAmount: amount - feeAmount,
      };

      await this.dbService.createPaymentRecord(record);

      // Publish status to SNS
      await this.publishTransactionStatus({
        transactionId,
        status: paymentResponse.data.status,
        type: 'CHARGE',
        amount,
        merchantId,
        transactionType: 'CHARGE',
        metaData: record.metaData,
        fee: feeAmount,
        customerPhone,
        currency
      });

      // Check if we're in sandbox environment
      if (credentials.targetEnvironment === 'sandbox') {
        await this.callWebhook(
          {
            payToken: payToken
          },
          credentials.chargeWebhookUrl
        );
      }

      return {
        transactionId,
        status: paymentResponse.data.status
      };
    } catch (error) {
      this.logger.error('Error processing Orange Money charge', {
        error: error instanceof Error ? error.message : 'Unknown error',
        amount,
        customerPhone,
      });

      // Create failed payment record
      const failedRecord: CreatePaymentRecord = {
        transactionId,
        merchantId,
        amount,
        paymentMethod: 'ORANGE',
        status: 'FAILED',
        paymentResponse: {
          error: error instanceof Error ? error.message : 'Unknown error',
          status: 'FAILED',
          timestamp: Math.floor(Date.now() / 1000),
        },
        transactionType: 'CHARGE',
        metaData,
        fee: feeAmount,
        uniqueId: transactionId,
        GSI1SK: Math.floor(Date.now() / 1000),
        GSI2SK: Math.floor(Date.now() / 1000),
        exchangeRate: 'N/A',
        processingFee: 'N/A',
        netAmount: 'N/A',
        externalTransactionId: 'N/A',
      };

      await this.dbService.createPaymentRecord(failedRecord);

      // Publish failed status to SNS
      await this.publishTransactionStatus({
        transactionId,
        status: 'FAILED',
        type: 'CHARGE',
        amount,
        merchantId,
        transactionType: 'CHARGE',
        metaData,
        fee: feeAmount,
        customerPhone,
        currency
      });

      throw error;
    }
  }

  /**
   * Processes a refund payment
   * @param amount - The refund amount
   * @param customerPhone - Customer's phone number
   * @param merchantId - ID of the merchant
   * @param merchantMobileNo - Merchant's mobile number
   * @param transactionId - Optional ID of the transaction to refund
   * @param metaData - Optional metadata for the transaction
   * @param currency - Refund currency (default: EUR)
   */
  private async processRefund(
    amount: number,
    customerPhone: string,
    merchantId: string,
    merchantMobileNo: string,
    transactionId?: string,
    metaData?: Record<string, never> | Record<string, string>,
    currency: string = 'EUR'
  ): Promise<{ transactionId: string; status: string; message?: string }> {

    if (!transactionId) {
      const error = new Error('Transaction ID is required for refund');
      this.logger.error('Error processing Orange Money refund: Missing transaction ID', {
        amount,
        customerPhone,
        merchantId
      });
      throw error;
    }

    // Check if transaction exists and its status
    try {
      const existingTransactionResult = await this.dbService.getItem(
        { transactionId },
        'TransactionIndex'
      );

      const existingTransaction = existingTransactionResult.Item;

      if (!existingTransaction) {
        this.logger.warn('Transaction not found for refund', { transactionId });
        return {
          transactionId,
          status: 'FAILED',
          message: `Transaction not found with ID: ${transactionId}`
        };
      }

      this.logger.info('Found existing transaction', {
        transactionId,
        type: existingTransaction.transactionType,
        status: existingTransaction.status
      });

      // Check if it's already a successful refund
      if (existingTransaction.transactionType === 'REFUND' &&
        existingTransaction.status === 'SUCCESSFULL') {
        return {
          transactionId,
          status: 'ALREADY_REFUNDED',
          message: 'Transaction has already been refunded'
        };
      }

      // Check if the original transaction exists and was successful
      // if (existingTransaction.transactionType === 'CHARGE' && 
      //     existingTransaction.status !== 'SUCCESSFULL') {
      //   throw new Error('Original transaction was not successful');
      // }

      // TODO: Temporary check for PENDING transactions
      if (existingTransaction.transactionType === 'CHARGE' &&
        existingTransaction.status !== 'PENDING') {
        throw new Error('Original transaction was not successful');
      }
    } catch (error) {
      if ((error as Error).name === 'ResourceNotFoundException') {
        this.logger.warn('Transaction not found for refund', {
          transactionId,
          error: error instanceof Error ? error.message : 'Unknown error'
        });
        return {
          transactionId,
          status: 'FAILED',
          message: `Transaction not found with ID: ${transactionId}`
        };
      }
      throw error;
    }

    this.logger.info('Processing Orange Money refund', {
      transactionId,
      amount,
      customerPhone,
      merchantId,
      merchantMobileNo,
      currency
    });



    try {
      // Step 1: Initialize refund cashin
      const initResponse = await this.initiateCashinTransaction();
      const refundPayToken = initResponse.data.payToken;

      // Step 2: Execute refund cashin payment
      const credentials = await this.getOrangeCredentials();
      const refundOrderId = this.generateOrderId('RF'); // Using RF prefix for refunds

      const refundResponse = await this.executeCashinPayment({
        channelUserMsisdn: credentials.merchantPhone,
        amount: amount.toString(),
        subscriberMsisdn: customerPhone,
        orderId: refundOrderId,
        description: metaData?.reason || 'PayQam refund',
        payToken: refundPayToken
      });

      this.logger.info('Orange Money refund cashin execution response', {
        transactionId,
        orderId: refundOrderId,
        payToken: refundPayToken,
        response: {
          status: refundResponse.data.status,
          txnid: refundResponse.data.txnid,
          txnmode: refundResponse.data.txnmode,
          subscriberMsisdn: refundResponse.data.subscriberMsisdn,
          amount: refundResponse.data.amount,
          channelUserMsisdn: refundResponse.data.channelUserMsisdn,
          description: refundResponse.data.description,
          createtime: refundResponse.data.createtime
        }
      });

      // Step 3: Initiate merchant payment
      const merchantPayToken = await this.initiateMerchantPayment();
      const merchantPayOrderId = this.generateOrderId('MP'); // Using MP prefix for merchant payments

      // Step 4: Execute merchant payment
      const merchantPayResponse = await this.executeMerchantPayment({
        channelUserMsisdn: credentials.merchantPhone,
        amount: amount.toString(),
        subscriberMsisdn: merchantMobileNo,
        orderId: merchantPayOrderId,
        description: `Refund payment for ${transactionId}`,
        payToken: merchantPayToken,
        notifyUrl: credentials.notifyUrl
      });

      this.logger.info('Orange Money merchant payment execution response', {
        transactionId,
        orderId: merchantPayOrderId,
        payToken: merchantPayToken,
        response: {
          status: merchantPayResponse.data.status,
          txnid: merchantPayResponse.data.txnid,
          txnmode: merchantPayResponse.data.txnmode,
          subscriberMsisdn: merchantPayResponse.data.subscriberMsisdn,
          amount: merchantPayResponse.data.amount,
          channelUserMsisdn: merchantPayResponse.data.channelUserMsisdn,
          description: merchantPayResponse.data.description,
          createtime: merchantPayResponse.data.createtime
        }
      });

      // Update refund record
      const record: UpdatePaymentRecord = {
        orderId: refundOrderId,
        merchantId,
        merchantMobileNo,
        amount,
        paymentMethod: 'ORANGE',
<<<<<<< HEAD
        status: refundResponse.data.status,
        currency,
        customerPhone,
        paymentProviderResponse: {
          refund: refundResponse.data,
          merchantPayment: merchantPayResponse.data
        },
        transactionType: 'REFUND',
        metaData: {
          ...metaData,
          refundPayToken,
          merchantPayToken,
          refundOrderId,
          merchantPayOrderId,
          originalTransactionId: transactionId
        },
        merchantRefundId: merchantPayToken,
=======
        status: disbursementResponse.data.status,
        paymentResponse: disbursementResponse,
        transactionType: 'DISBURSEMENT',
        metaData,
        fee: feeAmount,
        uniqueId: payToken,
>>>>>>> 8751481a
        GSI1SK: Math.floor(Date.now() / 1000),
        GSI2SK: Math.floor(Date.now() / 1000),
        exchangeRate: 'N/A',
        processingFee: '0',
        netAmount: amount.toString(),
        externalTransactionId: refundResponse.data.txnid,
        fee: 0,
        settlementAmount: amount
      };

      await this.dbService.updatePaymentRecord({ transactionId }, record);

      // Check if we're in sandbox environment
      if (credentials.targetEnvironment === 'sandbox') {
        await this.callWebhook(
          {
            payToken: merchantPayToken
          },
          credentials.refundWebhookUrl
        );
      }

      // Publish status to SNS
      await this.publishTransactionStatus({
        transactionId,
        status: refundResponse.data.status,
        type: 'REFUND',
        amount,
        merchantId,
        transactionType: 'REFUND',
        metaData: record.metaData,
        fee: 0,
        customerPhone,
        currency
      });

      return {
        transactionId,
        status: refundResponse.data.status
      };
    } catch (error) {
      this.logger.error('Error processing Orange Money refund', {
        error: error instanceof Error ? error.message : 'Unknown error',
        transactionId,
        amount,
        customerPhone
      });

      // Update failed refund record
      const failedRecord: UpdatePaymentRecord = {
        merchantId,
        merchantMobileNo,
        amount,
        paymentMethod: 'ORANGE',
        status: 'FAILED',
<<<<<<< HEAD
        currency,
        customerPhone,
        paymentProviderResponse: {
=======
        paymentResponse: {
>>>>>>> 8751481a
          error: error instanceof Error ? error.message : 'Unknown error',
          status: 'FAILED',
          timestamp: Math.floor(Date.now() / 1000)
        },
        transactionType: 'REFUND',
        metaData,
        merchantRefundId: '',
        GSI1SK: Math.floor(Date.now() / 1000),
        GSI2SK: Math.floor(Date.now() / 1000),
        exchangeRate: 'N/A',
        processingFee: 'N/A',
        netAmount: 'N/A',
        externalTransactionId: 'N/A',
        fee: 0,
        settlementAmount: amount
      };

      await this.dbService.updatePaymentRecord({ transactionId }, failedRecord);

      // Publish failed status to SNS
      await this.publishTransactionStatus({
        transactionId,
        status: 'FAILED',
        type: 'REFUND',
        amount,
        merchantId,
        transactionType: 'REFUND',
        metaData,
        fee: 0,
        customerPhone,
        currency
      });

      throw error;
    }
  }

  /**
 * Processes a payment request from a customer.
 * Creates a payment request via Orange's API and stores the transaction in DynamoDB.
 *
 * @param amount - The payment amount
 * @param customerPhone - Customer's mobile number
 * @param merchantId - ID of the merchant receiving the payment
 * @param merchantMobileNo - Merchant's mobile number for disbursement
 * @param metaData - Optional metadata for the transaction
 * @param transactionType - Type of transaction (CHARGE/REFUND)
 * @param currency - Payment currency (default: EUR)
 * @returns The transaction ID and status
 */
  public async processPayment(
    amount: number,
    customerPhone: string,
    merchantId: string,
    merchantMobileNo: string,
    metaData?: Record<string, never> | Record<string, string>,
    transactionType: string = 'CHARGE',
    currency: string = 'EUR',
    transactionId?: string
  ): Promise<{ transactionId: string; status: string }> {
    this.logger.info('Processing Orange Money payment', {
      amount,
      customerPhone,
      transactionType,
    });

    switch (transactionType) {
      case 'CHARGE': {
        return this.processCharge(
          amount,
          customerPhone,
          merchantId,
          merchantMobileNo,
          metaData,
          currency
        );
      }

      case 'REFUND': {
        return this.processRefund(
          amount,
          customerPhone,
          merchantId,
          merchantMobileNo,
          transactionId,
          metaData,
          currency
        );
      }

      default: {
        throw new Error(`Unsupported transaction type: ${transactionType}`);
      }
    }
  }
}<|MERGE_RESOLUTION|>--- conflicted
+++ resolved
@@ -798,7 +798,6 @@
         merchantMobileNo,
         amount,
         paymentMethod: 'ORANGE',
-<<<<<<< HEAD
         status: refundResponse.data.status,
         currency,
         customerPhone,
@@ -816,14 +815,6 @@
           originalTransactionId: transactionId
         },
         merchantRefundId: merchantPayToken,
-=======
-        status: disbursementResponse.data.status,
-        paymentResponse: disbursementResponse,
-        transactionType: 'DISBURSEMENT',
-        metaData,
-        fee: feeAmount,
-        uniqueId: payToken,
->>>>>>> 8751481a
         GSI1SK: Math.floor(Date.now() / 1000),
         GSI2SK: Math.floor(Date.now() / 1000),
         exchangeRate: 'N/A',
@@ -879,13 +870,9 @@
         amount,
         paymentMethod: 'ORANGE',
         status: 'FAILED',
-<<<<<<< HEAD
         currency,
         customerPhone,
         paymentProviderResponse: {
-=======
-        paymentResponse: {
->>>>>>> 8751481a
           error: error instanceof Error ? error.message : 'Unknown error',
           status: 'FAILED',
           timestamp: Math.floor(Date.now() / 1000)
