--- conflicted
+++ resolved
@@ -83,12 +83,8 @@
       merchantMobileNo,
       transactionType,
       merchantId,
-<<<<<<< HEAD
-      transactionId
-=======
       payerMessage,
       payeeNote,
->>>>>>> 8751481a
     } = body;
 
     if (!paymentMethod) {
@@ -110,12 +106,8 @@
       merchantId,
       transactionType,
       merchantMobileNo,
-<<<<<<< HEAD
-      transactionId
-=======
       payerMessage,
       payeeNote,
->>>>>>> 8751481a
     });
 
     return {
