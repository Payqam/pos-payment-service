--- conflicted
+++ resolved
@@ -15,12 +15,6 @@
 import { TEST_NUMBERS } from 'configurations/sandbox/orange/testNumbers';
 import { REFUND_SCENARIOS } from 'configurations/sandbox/orange/scenarios';
 import { OrangePaymentStatus } from 'src/types/orange';
-<<<<<<< HEAD
-import {
-  EnhancedError,
-  ErrorCategory,
-} from '../../../../../utils/errorHandler';
-=======
 import { registerRedactFilter } from '../../../../../utils/redactUtil';
 
 const sensitiveFields = [
@@ -37,7 +31,10 @@
   'refundAmount',
 ];
 registerRedactFilter(sensitiveFields);
->>>>>>> 58780a44
+import {
+  EnhancedError,
+  ErrorCategory,
+} from '../../../../../utils/errorHandler';
 
 // Webhook event interface for Orange payment notifications
 interface WebhookEvent {
@@ -65,7 +62,6 @@
   fee?: number;
 }
 
-// Keeping WebhookError for backward compatibility
 class WebhookError extends Error {
   constructor(
     message: string,
@@ -255,7 +251,7 @@
       // Get transaction using merchantRefundId (GSI4)
       const transaction = await this.getTransactionByMerchantRefundId(payToken);
       if (!transaction) {
-<<<<<<< HEAD
+        this.logger.debug('Transaction not found', { payToken });
         throw new EnhancedError(
           'TRANSACTION_NOT_FOUND',
           ErrorCategory.VALIDATION_ERROR,
@@ -266,10 +262,6 @@
             originalError: { payToken },
           }
         );
-=======
-        this.logger.debug('Transaction not found', { payToken });
-        throw new WebhookError('Transaction not found', 404, { payToken });
->>>>>>> 58780a44
       }
 
       this.logger.debug('Transaction found', { payToken });
