--- conflicted
+++ resolved
@@ -345,24 +345,18 @@
         TransactionType.TRANSFER
       );
 
-<<<<<<< HEAD
-=======
       this.logger.debug('Transaction status checked', {
         externalId,
         status: transactionStatus.status,
       });
 
->>>>>>> 58780a44
       await this.updateSettlementStatus(
         transactionId,
         result.Items?.[0].merchantId,
         transactionStatus
       );
-<<<<<<< HEAD
-=======
 
       this.logger.debug('Settlement status updated', { externalId });
->>>>>>> 58780a44
 
       this.logger.debug('Webhook processing completed successfully', {
         externalId,
