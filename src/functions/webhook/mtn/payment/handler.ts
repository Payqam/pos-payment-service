import {
  APIGatewayProxyEvent,
  APIGatewayProxyHandler,
  APIGatewayProxyResult,
} from 'aws-lambda';
import { API } from '../../../../../configurations/api';
import { Logger, LoggerService } from '@mu-ts/logger';
import {
  MtnPaymentService,
  TransactionType,
} from '../../../transaction-process/providers';
import { DynamoDBService } from '../../../../services/dynamodbService';
import { SNSService } from '../../../../services/snsService';
import {
  MTN_REQUEST_TO_PAY_ERROR_MAPPINGS,
  MTNPaymentStatus,
  MTNRequestToPayErrorReason,
  WebhookEvent,
} from '../../../../types/mtn';
import { v4 as uuidv4 } from 'uuid';
import {
  EnhancedError,
  ErrorCategory,
} from '../../../../../utils/errorHandler';
import { registerRedactFilter } from '../../../../../utils/redactUtil';

const sensitiveFields = [
  'partyId',
  'merchantMobileNo',
  'uniqueId',
  'subscriptionKey',
  'apiKey',
  'apiUser',
  'payerMessage',
  'payeeNote',
];
registerRedactFilter(sensitiveFields);

class WebhookError extends Error {
  constructor(
    message: string,
    public readonly statusCode: number = 500,
    public readonly details?: unknown
  ) {
    super(message);
    this.name = 'WebhookError';
  }
}

export class MTNPaymentWebhookService {
  private readonly logger: Logger;

  private readonly mtnService: MtnPaymentService;

  private readonly dbService: DynamoDBService;

  private readonly snsService: SNSService;

  private readonly instantDisbursementEnabled: boolean;

  private readonly payqamFeePercentage: number;

  constructor() {
    LoggerService.setLevel('debug');
    this.logger = LoggerService.named(this.constructor.name);
    this.mtnService = new MtnPaymentService();
    this.dbService = new DynamoDBService();
    this.snsService = SNSService.getInstance();
    this.instantDisbursementEnabled =
      process.env.INSTANT_DISBURSEMENT_ENABLED === 'true';
    this.payqamFeePercentage = parseFloat(
      process.env.PAYQAM_FEE_PERCENTAGE || '2.5'
    );
    this.logger.info('init()');
  }

  /**
   * Calculates the merchant's settlement amount after deducting PayQAM's fee
   */
  private calculateSettlementAmount(amount: number): number {
    const feePercentage = this.payqamFeePercentage / 100;
    const fee = amount * feePercentage;
    return amount - fee;
  }

  /**
   * Processes instant disbursement for a successful payment
   * @throws WebhookError if disbursement processing fails
   */
  private async processInstantDisbursement(
    transactionId: string,
    amount: number,
    currency: string
  ): Promise<string> {
    try {
      this.logger.info('Processing instant disbursement', {
        transactionId,
        amount,
        currency,
      });
      const result = await this.dbService.getItem({
        transactionId,
      });

      if (!result?.Item) {
        throw new WebhookError('Transaction not found for disbursement', 404, {
          transactionId,
        });
      }

      const uniqueId = await this.mtnService.initiateTransfer(
        amount,
        result.Item.merchantMobileNo,
        currency,
        TransactionType.TRANSFER
      );

      if (!uniqueId) {
        throw new WebhookError('Failed to initiate transfer', 500, {
          transactionId,
          amount,
          currency,
        });
      }

      return uniqueId;
    } catch (error) {
      if (error instanceof WebhookError) throw error;
      throw new WebhookError('Error processing instant disbursement', 500, {
        error,
        transactionId,
        amount,
      });
    }
  }

  /**
   * Handles successful payment processing
   * @throws WebhookError if processing fails
   */
  private async handleSuccessfulPayment(
    externalId: string,
    amount: string,
    currency: string,
    webhookEvent: WebhookEvent
  ): Promise<Record<string, unknown>> {
    try {
      const amountNumber = parseFloat(amount);
      const settlementAmount = this.calculateSettlementAmount(amountNumber);
      const dateTime = new Date().toISOString();
      const updateData: Record<string, unknown> = {
        status: MTNPaymentStatus.PAYMENT_SUCCESSFUL,
        paymentResponse: webhookEvent,
        fee: amountNumber - settlementAmount,
        updatedOn: dateTime,
      };

      await this.snsService.publish({
        transactionId: externalId,
        status: MTNPaymentStatus.PAYMENT_SUCCESSFUL,
        type: 'CREATE',
        createdOn: dateTime,
        partyIdType: webhookEvent.payer?.partyIdType,
        partyId: webhookEvent.payer?.partyId,
        payeeNote: webhookEvent.payeeNote,
        payerMessage: webhookEvent.payerMessage,
      });

      if (this.instantDisbursementEnabled) {
        try {
          updateData.uniqueId = await this.processInstantDisbursement(
            externalId,
            settlementAmount,
            currency
          );
          updateData.status = MTNPaymentStatus.DISBURSEMENT_REQUEST_CREATED;
          updateData.settlementDate = Date.now();
          updateData.settlementAmount = settlementAmount;
          updateData.updatedOn = dateTime;
          await this.snsService.publish({
            transactionId: externalId,
            status: MTNPaymentStatus.DISBURSEMENT_REQUEST_CREATED,
            type: 'CREATE',
            createdOn: dateTime,
          });
        } catch (error: unknown) {
          this.logger.error('Failed to process instant disbursement', {
            error,
          });
          await this.snsService.publish({
            transactionId: externalId,
            status: MTNPaymentStatus.DISBURSEMENT_FAILED,
            type: 'CREATE',
            TransactionError: {
              ErrorCode: 'errorCode',
              ErrorMessage: 'errorReason',
              ErrorType: 'errorType',
              ErrorSource: 'pos',
            },
          });
        }
      }

      return updateData;
    } catch (error) {
      this.logger.error('Failed to handle the successful payment', {
        error: error instanceof Error ? error.message : 'Unknown error',
        externalId,
        amount,
        currency,
      });
      throw new EnhancedError(
        'SUCCESSFUL_PAYMENT_HANDLING_FAILED',
        ErrorCategory.SYSTEM_ERROR,
        'Failed to handle the successful payment',
        {
          originalError: error,
          retryable: true,
          suggestedAction: 'Check logs for detailed error information',
          transactionId: externalId,
        }
      );
    }
  }

  /**
   * Handles failed payment processing
   * @throws WebhookError if processing fails
   */
  private async handleFailedPayment(
    externalId: string,
    merchantId: string,
    transactionStatus: WebhookEvent
  ): Promise<Record<string, unknown>> {
    try {
      const errorReason = transactionStatus.reason;
      const errorMapping =
        MTN_REQUEST_TO_PAY_ERROR_MAPPINGS[
          errorReason as MTNRequestToPayErrorReason
        ];

      // Create enhanced error for logging and tracking
      const enhancedError = new EnhancedError(
        `${errorMapping.statusCode}`,
        ErrorCategory.PROVIDER_ERROR,
        errorMapping.message,
        {
          retryable: errorMapping.retryable,
          suggestedAction: errorMapping.suggestedAction,
          httpStatus: errorMapping.statusCode,
          originalError: transactionStatus.reason,
        }
      );
      const dateTime = new Date().toISOString();
      await this.snsService.publish({
        transactionId: externalId,
        merchantId,
        createdOn: dateTime,
        status: MTNPaymentStatus.PAYMENT_FAILED,
        type: 'CREATE',
        TransactionError: {
          ErrorCode: `${errorMapping.statusCode}`,
          ErrorMessage: errorReason,
          ErrorType: errorMapping.label,
          ErrorSource: 'pos',
        },
      });

      return {
        status: MTNPaymentStatus.PAYMENT_FAILED,
        updatedOn: dateTime,
        paymentResponse: {
          ...transactionStatus,
          errorMessage: enhancedError.message,
          reason: transactionStatus.reason as string,
          retryable: errorMapping.retryable,
          suggestedAction: errorMapping.suggestedAction,
          httpStatus: errorMapping.statusCode,
          errorCategory: enhancedError.category,
        },
      };
    } catch (error) {
      this.logger.error('Failed to handle the failed payment', {
        error: error instanceof Error ? error.message : 'Unknown error',
        externalId,
        errorReason: transactionStatus.reason,
      });
      throw new EnhancedError(
        'FAILED_PAYMENT_HANDLING_ERROR',
        ErrorCategory.SYSTEM_ERROR,
        'Failed to handle the failed payment',
        {
          originalError: error,
          retryable: true,
          suggestedAction: 'Check logs for detailed error information',
          transactionId: externalId,
        }
      );
    }
  }

  /**
   * Validates and parses the webhook event
   * @throws WebhookError if validation fails
   */
  private parseWebhookEvent(body: string | null): WebhookEvent {
    if (!body) {
      throw new WebhookError('No body provided in webhook', 400);
    }

    try {
      const webhookEvent = JSON.parse(body) as WebhookEvent;
      // Validate required fields
      if (
        !webhookEvent.externalId ||
        !webhookEvent.amount ||
        !webhookEvent.currency ||
        !webhookEvent.status
      ) {
        throw new WebhookError('Missing required fields in webhook event', 400);
      }

      return webhookEvent;
    } catch (error) {
      throw new WebhookError('Invalid webhook payload', 400);
    }
  }

  /**
   * Processes the MTN payment webhook
   */
  public async processWebhook(
    event: APIGatewayProxyEvent
  ): Promise<APIGatewayProxyResult> {
    try {
      this.logger.debug('Processing MTN payment webhook');
      const webhookEvent = this.parseWebhookEvent(event.body);
      const { externalId, amount, currency } = webhookEvent;

      this.logger.debug('Webhook event parsed', {
        externalId,
        amount,
        currency,
      });

      const result = await this.dbService.getItem({
        transactionId: externalId,
      });
      if (!result) {
        this.logger.debug('Transaction not found', { externalId });
        throw new WebhookError(`Transaction not found: ${externalId}`, 404);
      }

      this.logger.debug('Transaction found', { externalId });

      const transactionStatus: WebhookEvent =
        await this.mtnService.checkTransactionStatus(
          externalId,
          TransactionType.PAYMENT
        );

      this.logger.debug('Transaction status checked', {
        externalId,
        status: transactionStatus.status,
      });

      const updateData: Record<string, unknown> =
        transactionStatus.status === 'SUCCESSFUL'
          ? await this.handleSuccessfulPayment(
              externalId,
              amount,
              currency,
              webhookEvent
            )
          : await this.handleFailedPayment(
              externalId,
              result.Item?.merchantId,
              transactionStatus
            );
<<<<<<< HEAD
=======

      this.logger.debug('Update data prepared', {
        externalId,
        status: transactionStatus.status,
      });
>>>>>>> 58780a44

      await this.dbService.updatePaymentRecord(
        { transactionId: externalId },
        updateData
      );

      this.logger.debug('Payment record updated', { externalId });

      // Call sandbox disbursement webhook if in sandbox environment
      const environment = process.env.MTN_TARGET_ENVIRONMENT;
      const webhookUrl = process.env.MTN_DISBURSEMENT_WEBHOOK_URL;

      if (
        environment === 'sandbox' &&
        webhookUrl &&
        updateData.uniqueId &&
        updateData.settlementAmount
      ) {
        this.logger.debug('Calling sandbox disbursement webhook', {
          externalId,
          uniqueId: updateData.uniqueId,
        });

        await this.mtnService.callWebhook(
          {
            financialTransactionId: uuidv4(),
            externalId: updateData.uniqueId as string,
            amount: webhookEvent.amount,
            currency: webhookEvent.currency,
            payee: {
              partyIdType: 'MSISDN',
              partyId: result.Item?.merchantMobileNo,
            },
            payeeNote: 'PayQAM payment request',
            payerMessage: 'Thank you for your payment',
            reason: undefined,
            status: 'SUCCESSFUL',
          },
          TransactionType.TRANSFER
        );

        this.logger.debug('Sandbox disbursement webhook called', {
          externalId,
        });
      }

      this.logger.debug('Webhook processing completed successfully', {
        externalId,
      });
      return {
        statusCode: 200,
        headers: API.DEFAULT_HEADERS,
        body: JSON.stringify({ message: 'Webhook processed successfully' }),
      };
    } catch (error) {
      const webhookError =
        error instanceof WebhookError
          ? error
          : new WebhookError('Internal server error', 500, { error });

      this.logger.error('Error processing webhook', {
        error: webhookError,
        details: webhookError.details,
      });

      return {
        statusCode: webhookError.statusCode,
        headers: API.DEFAULT_HEADERS,
        body: JSON.stringify({
          message: webhookError.message,
        }),
      };
    }
  }
}

export const handler: APIGatewayProxyHandler = async (
  event: APIGatewayProxyEvent
): Promise<APIGatewayProxyResult> => {
  const service = new MTNPaymentWebhookService();
  return service.processWebhook(event);
};<|MERGE_RESOLUTION|>--- conflicted
+++ resolved
@@ -377,14 +377,11 @@
               result.Item?.merchantId,
               transactionStatus
             );
-<<<<<<< HEAD
-=======
 
       this.logger.debug('Update data prepared', {
         externalId,
         status: transactionStatus.status,
       });
->>>>>>> 58780a44
 
       await this.dbService.updatePaymentRecord(
         { transactionId: externalId },
