--- conflicted
+++ resolved
@@ -77,13 +77,8 @@
         }
       );
       // Send to SalesForce
-<<<<<<< HEAD
-      await this.snsService.publish(process.env.TRANSACTION_STATUS_TOPIC_ARN!, {
+      await this.snsService.publish( {
         transactionId: transactionStatus.externalId,
-=======
-      await this.snsService.publish({
-        transactionId,
->>>>>>> dd43eb52
         status: MTNPaymentStatus.CUSTOMER_REFUND_FAILED,
         type: 'CREATE',
         TransactionError: {
@@ -137,13 +132,8 @@
   ): Promise<Record<string, unknown>> {
     try {
       // Send to SalesForce
-<<<<<<< HEAD
-      await this.snsService.publish(process.env.TRANSACTION_STATUS_TOPIC_ARN!, {
+      await this.snsService.publish({
         transactionId: transactionStatus.externalId,
-=======
-      await this.snsService.publish({
-        transactionId,
->>>>>>> dd43eb52
         status: MTNPaymentStatus.CUSTOMER_REFUND_SUCCESSFUL,
         type: 'CREATE',
       });
@@ -345,11 +335,13 @@
           }
         );
         // Send to SalesForce
-        await this.snsService.publish({
-          transactionId: transaction.transactionId,
-          status: MTNPaymentStatus.MERCHANT_REFUND_REQUEST_CREATED,
-          type: 'UPDATE',
-        });
+        await this.snsService.publish(
+          {
+            transactionId: transaction.transactionId,
+            status: MTNPaymentStatus.MERCHANT_REFUND_REQUEST_CREATED,
+            type: 'UPDATE',
+          }
+        );
         // Call merchant refund webhook if in sandbox environment
         const environment = process.env.MTN_TARGET_ENVIRONMENT;
         const webhookUrl = process.env.MTN_MERCHANT_REFUND_WEBHOOK_URL;
