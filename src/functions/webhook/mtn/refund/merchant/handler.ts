import {
  APIGatewayProxyEvent,
  APIGatewayProxyHandler,
  APIGatewayProxyResult,
} from 'aws-lambda';
import { API } from '../../../../../../configurations/api';
import { Logger, LoggerService } from '@mu-ts/logger';
import {
  MtnPaymentService,
  TransactionType,
} from '../../../../transaction-process/providers';
import { DynamoDBService } from '../../../../../services/dynamodbService';
import { SNSService } from '../../../../../services/snsService';
import {
  MTN_REQUEST_TO_PAY_ERROR_MAPPINGS,
  MTNPaymentStatus,
  MTNRequestToPayErrorReason,
  WebhookEvent,
} from '../../../../../types/mtn';
import {
  EnhancedError,
  ErrorCategory,
} from '../../../../../../utils/errorHandler';

class WebhookError extends Error {
  constructor(
    message: string,
    public readonly statusCode: number = 500,
    public readonly details?: unknown
  ) {
    super(message);
    this.name = 'WebhookError';
  }
}

export class MTNPaymentWebhookService {
  private readonly logger: Logger;

  private readonly mtnService: MtnPaymentService;

  private readonly dbService: DynamoDBService;

  private readonly snsService: SNSService;

  private readonly instantDisbursementEnabled: boolean;

  private readonly payqamFeePercentage: number;

  constructor() {
    this.logger = LoggerService.named(this.constructor.name);
    this.mtnService = new MtnPaymentService();
    this.dbService = new DynamoDBService();
    this.snsService = SNSService.getInstance();
    this.instantDisbursementEnabled =
      process.env.INSTANT_DISBURSEMENT_ENABLED === 'true';
    this.payqamFeePercentage = parseFloat(
      process.env.PAYQAM_FEE_PERCENTAGE || '2.5'
    );
    this.logger.info('init()');
  }

  /**
   * Calculates the merchant's settlement amount after deducting PayQAM's fee
   */
  private calculateSettlementAmount(amount: number): number {
    const feePercentage = this.payqamFeePercentage / 100;
    const fee = amount * feePercentage;
    return amount - fee;
  }

  /**
   * Handles successful payment processing
   * @throws WebhookError if processing fails
   */
  private async handleSuccessfulPayment(
    transactionId: string,
    webhookEvent: WebhookEvent
  ): Promise<Record<string, unknown>> {
    try {
      // Get existing transaction to retrieve current merchantRefundResponse array
      const existingTransaction = await this.dbService.getItem({
        transactionId,
      });
      const existingResponses =
        existingTransaction?.Item?.merchantRefundResponse || [];

      // Ensure existingResponses is treated as an array
      const responseArray = Array.isArray(existingResponses)
        ? existingResponses
        : [];

      const updateData: Record<string, unknown> = {
        status: MTNPaymentStatus.MERCHANT_REFUND_SUCCESSFUL,
        merchantRefundResponse: [...responseArray, webhookEvent],
      };
      this.logger.info('[debug]update data', {
        updateData,
      });
      // Send to SalesForce
<<<<<<< HEAD
      await this.snsService.publish(process.env.TRANSACTION_STATUS_TOPIC_ARN!, {
        transactionId: webhookEvent.externalId,
        status: MTNPaymentStatus.MERCHANT_REFUND_SUCCESSFUL,
        type: 'CREATE',
=======
      await this.snsService.publish({
        transactionId,
        status: MTNPaymentStatus.MERCHANT_REFUND_SUCCESSFUL,
>>>>>>> dd43eb52
      });
      this.logger.info('[debug]sent to sns', {
        updateData,
      });
      return updateData;
    } catch (error) {
      this.logger.error('Failed to handle the successful payment');
      throw new Error('Failed to handle the successful payment');
    }
  }

  /**
   * Handles failed payment processing
   * @throws WebhookError if processing fails
   */
  private async handleFailedPayment(
    transactionId: string,
    transactionStatus: WebhookEvent
  ): Promise<Record<string, unknown>> {
    try {
      const errorReason = transactionStatus.reason;
      const errorMapping =
        MTN_REQUEST_TO_PAY_ERROR_MAPPINGS[
          errorReason as MTNRequestToPayErrorReason
        ];

      // Create enhanced error for logging and tracking
      const enhancedError = new EnhancedError(
        errorMapping.statusCode as unknown as string,
        ErrorCategory.PROVIDER_ERROR,
        errorMapping.message,
        {
          retryable: errorMapping.retryable,
          suggestedAction: errorMapping.suggestedAction,
          httpStatus: errorMapping.statusCode,
          originalError: transactionStatus.reason,
        }
      );
      // Send to SalesForce
<<<<<<< HEAD
      await this.snsService.publish(process.env.TRANSACTION_STATUS_TOPIC_ARN!, {
        transactionId: transactionStatus.externalId,
        status: MTNPaymentStatus.MERCHANT_REFUND_FAILED,
        type: 'CREATE',
=======
      await this.snsService.publish({
        transactionId,
        status: MTNPaymentStatus.MERCHANT_REFUND_FAILED,
>>>>>>> dd43eb52
        TransactionError: {
          ErrorCode: errorMapping.statusCode,
          ErrorMessage: errorReason,
          ErrorType: errorMapping.label,
          ErrorSource: 'pos',
        },
      });
      this.logger.info('[debug]sent failed to sns', {});

      // Get existing transaction to retrieve current merchantRefundResponse array
      const existingTransaction = await this.dbService.getItem({
        transactionId,
      });
      const existingResponses =
        existingTransaction?.Item?.merchantRefundResponse || [];

      // Ensure existingResponses is treated as an array
      const responseArray = Array.isArray(existingResponses)
        ? existingResponses
        : [];

      return {
        status: MTNPaymentStatus.MERCHANT_REFUND_FAILED,
        merchantRefundResponse: [
          ...responseArray,
          {
            ...transactionStatus,
            errorMessage: enhancedError.message,
            reason: transactionStatus.reason as string,
            retryable: errorMapping.retryable,
            suggestedAction: errorMapping.suggestedAction,
            httpStatus: errorMapping.statusCode,
            errorCategory: enhancedError.category,
          },
        ],
      };
    } catch (error) {
      this.logger.error('Failed to handle the failed payment');
      throw new Error('Failed to handle the failed payment');
    }
  }

  /**
   * Validates and parses the webhook event
   * @throws WebhookError if validation fails
   */
  private parseWebhookEvent(body: string | null): WebhookEvent {
    if (!body) {
      throw new WebhookError('No body provided in webhook', 400);
    }

    try {
      const webhookEvent = JSON.parse(body) as WebhookEvent;
      // Validate required fields
      if (
        !webhookEvent.externalId ||
        !webhookEvent.amount ||
        !webhookEvent.currency ||
        !webhookEvent.status
      ) {
        throw new WebhookError('Missing required fields in webhook event', 400);
      }

      return webhookEvent;
    } catch (error) {
      throw new WebhookError('Invalid webhook payload', 400);
    }
  }

  /**
   * Processes the MTN merchant refund webhook
   */
  public async processWebhook(
    event: APIGatewayProxyEvent
  ): Promise<APIGatewayProxyResult> {
    try {
      const webhookEvent = this.parseWebhookEvent(event.body);
      const { externalId } = webhookEvent;

      // Get temporary reference item from DB
      const result = await this.dbService.getItem<{
        transactionId: string;
      }>({
        transactionId: externalId,
      });

      if (!result.Item) {
        throw new WebhookError(`Transaction not found: ${externalId}`, 404);
      }

      const transactionItem = await this.dbService.getItem<{
        transactionId: string;
      }>({
        transactionId: result.Item.originalTransactionId,
      });
      const transaction: Record<string, any> = transactionItem.Item as Record<
        string,
        any
      >;

      const transactionStatus: WebhookEvent =
        await this.mtnService.checkTransactionStatus(
          externalId,
          TransactionType.MERCHANT_REFUND
        );
      this.logger.info('[debug]transaction status', transactionStatus);
      this.logger.info('[debug]transaction', transaction);
      this.logger.info('[debug]result', result);
      const updateData: Record<string, unknown> =
        transactionStatus.status === 'SUCCESSFUL'
          ? await this.handleSuccessfulPayment(
              transaction?.transactionId,
              webhookEvent
            )
          : await this.handleFailedPayment(
              transaction?.transactionId,
              transactionStatus
            );
      this.logger.info('[debug]update data', {
        updateData,
      });
      await this.dbService.updatePaymentRecord(
        { transactionId: transaction?.transactionId },
        updateData
      );

      this.logger.info('Webhook processed successfully', {
        externalId,
        status: updateData.status,
        uniqueId: updateData.uniqueId,
        settlementStatus: updateData.settlementStatus,
      });

      return {
        statusCode: 200,
        headers: API.DEFAULT_HEADERS,
        body: JSON.stringify({ message: 'Webhook processed successfully' }),
      };
    } catch (error) {
      const webhookError =
        error instanceof WebhookError
          ? error
          : new WebhookError('Internal server error', 500, { error });

      this.logger.error('Error processing webhook', {
        error: webhookError,
        details: webhookError.details,
      });

      return {
        statusCode: webhookError.statusCode,
        headers: API.DEFAULT_HEADERS,
        body: JSON.stringify({
          message: webhookError.message,
        }),
      };
    }
  }
}

export const handler: APIGatewayProxyHandler = async (
  event: APIGatewayProxyEvent
): Promise<APIGatewayProxyResult> => {
  const service = new MTNPaymentWebhookService();
  return service.processWebhook(event);
};<|MERGE_RESOLUTION|>--- conflicted
+++ resolved
@@ -97,16 +97,10 @@
         updateData,
       });
       // Send to SalesForce
-<<<<<<< HEAD
-      await this.snsService.publish(process.env.TRANSACTION_STATUS_TOPIC_ARN!, {
+      await this.snsService.publish({
         transactionId: webhookEvent.externalId,
         status: MTNPaymentStatus.MERCHANT_REFUND_SUCCESSFUL,
         type: 'CREATE',
-=======
-      await this.snsService.publish({
-        transactionId,
-        status: MTNPaymentStatus.MERCHANT_REFUND_SUCCESSFUL,
->>>>>>> dd43eb52
       });
       this.logger.info('[debug]sent to sns', {
         updateData,
@@ -146,16 +140,10 @@
         }
       );
       // Send to SalesForce
-<<<<<<< HEAD
-      await this.snsService.publish(process.env.TRANSACTION_STATUS_TOPIC_ARN!, {
+      await this.snsService.publish( {
         transactionId: transactionStatus.externalId,
         status: MTNPaymentStatus.MERCHANT_REFUND_FAILED,
         type: 'CREATE',
-=======
-      await this.snsService.publish({
-        transactionId,
-        status: MTNPaymentStatus.MERCHANT_REFUND_FAILED,
->>>>>>> dd43eb52
         TransactionError: {
           ErrorCode: errorMapping.statusCode,
           ErrorMessage: errorReason,
