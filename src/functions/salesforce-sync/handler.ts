import { SNSEvent, SNSHandler } from 'aws-lambda';
import { Logger, LoggerService } from '@mu-ts/logger';
import { SecretsManagerService } from '../../services/secretsManagerService';
import axios from 'axios';
import { registerRedactFilter } from '../../../utils/redactUtil';
import { SalesforceCredentials, SNSMessage } from "../../model/snsPublish";

// Configure sensitive field redaction in logs
const sensitiveFields = ['clientId', 'clientSecret', 'username', 'password'];
registerRedactFilter(sensitiveFields);

<<<<<<< HEAD
interface SalesforceCredentials {
  clientSecret: string;
  clientId: string;
  username: string;
  password: string;
  host: string;
  ownerId: string;
}
interface SNSMessage {
  transactionId: string;
  status: string;
  amount: string;
  merchantId: string;
  transactionType: string;
  metaData: { deviceId: string };
  fee: string;
  type: string;
  customerPhone: string;
  createdOn: number;
  currency: string;
  exchangeRate: string;
  processingFee: string;
  settlementAmount: string;
  externalTransactionId: string;
  paymentMethod: string;
  partyIdType: string;
  partyId: string;
  payeeNote: string;
  payerMessage: string;
  TransactionError: {
    ErrorCode: string;
    ErrorMessage: string;
    ErrorType: string;
    ErrorSource: string;
  };
}
=======
>>>>>>> b733f2c3

export class SalesforceSyncService {
  private readonly logger: Logger;

  private readonly secretsManagerService: SecretsManagerService;

  constructor() {
    this.logger = LoggerService.named(this.constructor.name);
    this.secretsManagerService = new SecretsManagerService();
    this.logger.info('SalesforceSyncService initialized');
  }

  private async getSalesforceCredentials(): Promise<SalesforceCredentials> {
    try {
      const secretResponse = await this.secretsManagerService.getSecret(
        process.env.SALESFORCE_SECRET as string
      );

      if (!secretResponse) {
        throw new Error('Salesforce credentials not found in Secrets Manager');
      }

      this.logger.info('Successfully retrieved Salesforce credentials');
      return secretResponse as unknown as SalesforceCredentials;
    } catch (error) {
      this.logger.error('Error retrieving Salesforce credentials', { error });
      throw new Error('Failed to retrieve Salesforce credentials');
    }
  }

  private async getAccessToken(
    credentials: SalesforceCredentials
  ): Promise<string> {
    try {
      // const urlHost = process.env.SALESFORCE_URL_HOST as string;
      const authResponse = await axios.post(
        `https://login.salesforce.com/services/oauth2/token`,
        new URLSearchParams({
          grant_type: 'password',
          client_id: credentials.clientId,
          client_secret: credentials.clientSecret,
          username: credentials.username,
          password: credentials.password,
        }),
        {
          headers: { 'Content-Type': 'application/x-www-form-urlencoded' },
        }
      );

      this.logger.info('Successfully retrieved Salesforce auth token');
      return authResponse.data.access_token;
    } catch (error) {
      this.logger.error('Error fetching Salesforce auth token', { error });
      throw new Error('Failed to fetch Salesforce auth token');
    }
  }

  private async handlePaymentStatusUpdate(
    message: SNSMessage,
    credentials: SalesforceCredentials
  ) {
    try {
      this.logger.info('Handling payment status update', { message });
      const accessToken = await this.getAccessToken(credentials);
      const urlHost = credentials.host as string;

      // Fetch existing record
      const queryUrl = `${urlHost}/services/data/v60.0/query/?q=SELECT+Id,Name+FROM+Transaction__c+WHERE+transactionId__c='${message.transactionId}'`;
      const queryResponse = await axios.get(queryUrl, {
        headers: { Authorization: `Bearer ${accessToken}` },
      });

      if (!queryResponse.data.records.length) {
        throw new Error(
          `No Salesforce record found for transactionId: ${message.transactionId}`
        );
      }

      const recordId = queryResponse.data.records[0].Id;
      this.logger.info('Successfully retrieved Salesforce record ID', {
        recordId,
      });

      // Update Salesforce Record
      const recordPayload = {
        transactionId__c: message.transactionId,
        status__c: message.status,
        amount__c: message.amount,
        merchantId__c: message.merchantId,
        ...(message.partyIdType !== undefined && {
          partyIdType__c: message.partyIdType,
        }),
        ...(message.partyId !== undefined && { partyId__c: message.partyId }),
        ...(message.payeeNote !== undefined && {
          payeeNote__c: message.payeeNote,
        }),
        ...(message.payerMessage !== undefined && {
          payerMessage__c: message.payerMessage,
        }),
      };

      await axios.post(
        `${urlHost}/services/apexrest/PayQam/Streaming`,
        recordPayload,
        {
          headers: {
            Authorization: `Bearer ${accessToken}`,
            'Content-Type': 'application/json',
          },
        }
      );

      this.logger.info('Successfully updated Salesforce record', { recordId });
    } catch (error) {
      this.logger.error('Error updating Salesforce record', { error });
      throw new Error('Failed to update Salesforce record');
    }
  }

  private async handlePaymentCreated(
    message: SNSMessage,
    credentials: SalesforceCredentials
  ) {
    try {
      this.logger.info('Handling payment created', { message });

      const accessToken = await this.getAccessToken(credentials);
      const urlHost = process.env.SALESFORCE_URL_HOST as string;

      const recordPayload = {
        OwnerId: credentials.ownerId,
        ServiceType__c: message.paymentMethod,
        transactionId__c: message.transactionId,
        status__c: message.status,
        amount__c: message.settlementAmount,
        merchantId__c: message.merchantId,
        Merchant_Phone__c: message.merchantMobileNo,
        Transaction_Type__c: message.transactionType,
        metaData__C: JSON.stringify(message.metaData),
        fee__c: message.fee.toString(),
        Device_id__c: message.metaData.deviceId,
        Transaction_Date_Time__c: message.createdOn,
        Customer_Phone__c: message.customerPhone,
        Currency__c: message.currency,
        Exchange_Rate__c: message.exchangeRate,
        Processing_Fee__c: message.processingFee,
        Net_Amount__c: message.amount.toString(),
        ExternalTransactionId__c: message.externalTransactionId,
      };

      this.logger.info('Creating Salesforce Payment record', { recordPayload });

      const createRecordResponse = await axios.post(
        `${urlHost}/services/apexrest/PayQam/Streaming`,
        recordPayload,
        {
          headers: {
            Authorization: `Bearer ${accessToken}`,
            'Content-Type': 'application/json',
          },
        }
      );

      this.logger.info('Successfully created Salesforce record', {
        recordId: createRecordResponse.data.id,
      });
    } catch (error) {
      this.logger.error('Error creating Salesforce record', { error });
      throw new Error('Failed to create Salesforce record');
    }
  }

  private async handlePaymentError(
    message: SNSMessage,
    credentials: SalesforceCredentials
  ) {
    try {
      this.logger.info('Handling payment failure', { message });

      // Get Salesforce Access Token
      let accessToken: string;
      try {
        accessToken = await this.getAccessToken(credentials);
      } catch (error) {
        this.logger.error('Failed to retrieve Salesforce access token', {
          error,
        });
        throw new Error('Failed to authenticate with Salesforce');
      }

      const urlHost = process.env.SALESFORCE_URL_HOST as string;
      const queryUrl = `${urlHost}/services/data/v60.0/query/?q=SELECT+Id,Name+FROM+Transaction__c+WHERE+transactionId__c='${message.transactionId}'`;

      this.logger.info('Fetching Salesforce record', { queryUrl });

      // Fetch the Salesforce record
      let recordId: string;
      try {
        const queryResponse = await axios.get(queryUrl, {
          headers: { Authorization: `Bearer ${accessToken}` },
        });

        if (!queryResponse.data.records.length) {
          throw new Error(
            `No Salesforce record found for transactionId: ${message.transactionId}`
          );
        }

        recordId = queryResponse.data.records[0].Id;
        this.logger.info('Successfully retrieved Salesforce record', {
          recordId,
        });
        const recordPayload = {
          transactionId__c: message.transactionId,
          status__c: message.status,
          amount__c: message.amount,
          merchantId__c: message.merchantId,
        };

        await axios.patch(
          `${urlHost}/services/data/v60.0/sobjects/Transaction__c/${recordId}`,
          recordPayload,
          {
            headers: {
              Authorization: `Bearer ${accessToken}`,
              'Content-Type': 'application/json',
            },
          }
        );
      } catch (error) {
        this.logger.error('Failed to fetch Salesforce record', { error });
        throw new Error('Salesforce record lookup failed');
      }

      // Prepare transaction error payload
      const recordPayload = {
        Transaction__c: recordId,
        Error_Type__c: message.TransactionError.ErrorType,
        Error_Source__c: message.TransactionError.ErrorSource,
        Error_Message__c: message.TransactionError.ErrorMessage,
        Error_Code__c: message.TransactionError.ErrorCode,
      };

      // Create a new error record in Salesforce
      try {
        const createRecordResponse = await axios.post(
          `${urlHost}/services/apexrest/PayQam/Streaming`,
          recordPayload,
          {
            headers: {
              Authorization: `Bearer ${accessToken}`,
              'Content-Type': 'application/json',
            },
          }
        );

        this.logger.info('Successfully created Salesforce failed record', {
          recordId: createRecordResponse.data.id,
        });
      } catch (error) {
        this.logger.error('Failed to create Salesforce error record', {
          error,
        });
        throw new Error('Failed to log transaction error in Salesforce');
      }
    } catch (error) {
      this.logger.error('Error handling payment error', { error });
      throw new Error('Failed to handle payment error');
    }
  }

  public async processEvent(event: SNSEvent): Promise<void> {
    this.logger.info('Processing Salesforce sync event', { event });

    try {
      const credentials = await this.getSalesforceCredentials();

      for (const record of event.Records) {
        try {
          const message: SNSMessage = JSON.parse(record.Sns.Message);
          this.logger.info('Processing message', {
            messageId: record.Sns.MessageId,
          });

          switch (message.type) {
            case 'UPDATE':
              this.logger.info('Update case', { message });
              await this.handlePaymentStatusUpdate(message, credentials);
              break;
            case 'CREATE':
              this.logger.info('Create case', { message });
              await this.handlePaymentCreated(message, credentials);
              break;
            case 'FAILED':
              this.logger.info('Failed case', { message });
              await this.handlePaymentError(message, credentials);
              break;
            default:
              this.logger.warn('Unknown event type', {
                eventType: message.type,
              });
          }
        } catch (messageError) {
          this.logger.error('Error processing individual message', {
            error: messageError,
          });
        }
      }
    } catch (error) {
      this.logger.error('Error processing Salesforce sync event', { error });
      throw new Error('Failed to process Salesforce sync event');
    }
  }
}

export const handler: SNSHandler = async (event: SNSEvent) => {
  const service = new SalesforceSyncService();
  try {
    await service.processEvent(event);
  } catch (error) {
    console.error('Lambda Handler Error:', error);
    throw error;
  }
};<|MERGE_RESOLUTION|>--- conflicted
+++ resolved
@@ -9,45 +9,6 @@
 const sensitiveFields = ['clientId', 'clientSecret', 'username', 'password'];
 registerRedactFilter(sensitiveFields);
 
-<<<<<<< HEAD
-interface SalesforceCredentials {
-  clientSecret: string;
-  clientId: string;
-  username: string;
-  password: string;
-  host: string;
-  ownerId: string;
-}
-interface SNSMessage {
-  transactionId: string;
-  status: string;
-  amount: string;
-  merchantId: string;
-  transactionType: string;
-  metaData: { deviceId: string };
-  fee: string;
-  type: string;
-  customerPhone: string;
-  createdOn: number;
-  currency: string;
-  exchangeRate: string;
-  processingFee: string;
-  settlementAmount: string;
-  externalTransactionId: string;
-  paymentMethod: string;
-  partyIdType: string;
-  partyId: string;
-  payeeNote: string;
-  payerMessage: string;
-  TransactionError: {
-    ErrorCode: string;
-    ErrorMessage: string;
-    ErrorType: string;
-    ErrorSource: string;
-  };
-}
-=======
->>>>>>> b733f2c3
 
 export class SalesforceSyncService {
   private readonly logger: Logger;
