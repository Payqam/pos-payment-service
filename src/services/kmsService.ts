import { KmsClient } from '../kmsClient';
import { DecryptCommand } from '@aws-sdk/client-kms';
import { TextDecoder } from 'util';
<<<<<<< HEAD
import { EnhancedError, ErrorCategory } from '../../utils/errorHandler';
=======
import { Logger, LoggerService } from '@mu-ts/logger';
>>>>>>> 58780a44

export class KmsService {
  private readonly kmsClient: KmsClient;

  private readonly logger: Logger;

  constructor() {
    this.kmsClient = new KmsClient();
    this.logger = LoggerService.named(this.constructor.name);
    this.logger.info('KmsService initialized');
  }

  public async decryptData(encryptedData: string): Promise<string> {
    try {
      this.logger.debug('Decrypting data with KMS', {
        keyId: process.env.KMS_TRANSPORT_KEY,
        dataLength: encryptedData.length,
      });

      const command = new DecryptCommand({
        CiphertextBlob: Buffer.from(encryptedData, 'base64'),
        KeyId: process.env.KMS_TRANSPORT_KEY,
      });

      const response = await this.kmsClient.decryptCommand(command);

      if (!response.Plaintext) {
<<<<<<< HEAD
        throw new EnhancedError(
          'KMS_EMPTY_RESPONSE',
          ErrorCategory.SYSTEM_ERROR,
          'KMS decryption returned an empty plaintext response',
          {
            retryable: false,
            suggestedAction:
              'Check KMS configuration and encrypted data format',
          }
        );
=======
        this.logger.error(
          'KMS decryption returned an empty plaintext response'
        );
        throw new Error('KMS decryption returned an empty plaintext response');
>>>>>>> 58780a44
      }

      this.logger.debug('Data decrypted successfully');
      return new TextDecoder().decode(response.Plaintext);
    } catch (error) {
      this.logger.error('KMS decryption failed:', error);
      console.error('KMS decryption failed:', error);
      throw new EnhancedError(
        'KMS_DECRYPTION_FAILED',
        ErrorCategory.SYSTEM_ERROR,
        'Failed to decrypt data',
        {
          originalError: error,
          retryable: true,
          suggestedAction:
            'Verify KMS key permissions and encrypted data format',
        }
      );
    }
  }
}<|MERGE_RESOLUTION|>--- conflicted
+++ resolved
@@ -1,11 +1,8 @@
 import { KmsClient } from '../kmsClient';
 import { DecryptCommand } from '@aws-sdk/client-kms';
 import { TextDecoder } from 'util';
-<<<<<<< HEAD
+import { Logger, LoggerService } from '@mu-ts/logger';
 import { EnhancedError, ErrorCategory } from '../../utils/errorHandler';
-=======
-import { Logger, LoggerService } from '@mu-ts/logger';
->>>>>>> 58780a44
 
 export class KmsService {
   private readonly kmsClient: KmsClient;
@@ -33,7 +30,9 @@
       const response = await this.kmsClient.decryptCommand(command);
 
       if (!response.Plaintext) {
-<<<<<<< HEAD
+        this.logger.error(
+          'KMS decryption returned an empty plaintext response'
+        );
         throw new EnhancedError(
           'KMS_EMPTY_RESPONSE',
           ErrorCategory.SYSTEM_ERROR,
@@ -44,12 +43,6 @@
               'Check KMS configuration and encrypted data format',
           }
         );
-=======
-        this.logger.error(
-          'KMS decryption returned an empty plaintext response'
-        );
-        throw new Error('KMS decryption returned an empty plaintext response');
->>>>>>> 58780a44
       }
 
       this.logger.debug('Data decrypted successfully');
