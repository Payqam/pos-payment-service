--- conflicted
+++ resolved
@@ -1,16 +1,14 @@
+import stripe from 'stripe';
+
 export interface CreatePaymentRecord {
   transactionId: string;
   amount: number;
   currency?: string;
   paymentMethod: string;
+  customerPhone?: string;
+  destinationId?: string;
+  status: string;
   createdOn: number;
-<<<<<<< HEAD
-  status: string;
-  paymentProviderResponse?: Record<string, never>;
-  metaData?: Record<string, never> | Record<string, string>;
-  mobileNo?: string;
-  merchantId?: string;
-=======
   paymentProviderResponse?: stripe.Response<
     stripe.PaymentIntent | stripe.Refund
   >;
@@ -18,14 +16,10 @@
   mobileNo?: string;
   merchantId?: string;
   merchantMobileNo?: string; // Added merchant's mobile number
->>>>>>> db03b937
   fee?: number;
   settlementAmount?: number;
   settlementStatus?: string;
   settlementId?: string;
   settlementDate?: number;
-<<<<<<< HEAD
-=======
   transactionType?: string;
->>>>>>> db03b937
 }