import stripe from 'stripe';

interface CardData {
  paymentMethodId?: string;
  cardName?: string;
  destinationId?: string;
  currency?: string;
  paymentIntentId?: string;
  reverse_transfer?: boolean;
  reason?: stripe.RefundCreateParams.Reason;
}

interface PaymentRequest {
  amount: number;
  paymentMethod: string;
  cardData?: CardData;
  customerPhone?: string;
  metaData?: Record<string, string>;
  merchantId?: string;
<<<<<<< HEAD
=======
  merchantMobileNo?: string;
  transactionType?: string;
>>>>>>> db03b937
}

export { CardData, PaymentRequest };<|MERGE_RESOLUTION|>--- conflicted
+++ resolved
@@ -17,11 +17,8 @@
   customerPhone?: string;
   metaData?: Record<string, string>;
   merchantId?: string;
-<<<<<<< HEAD
-=======
   merchantMobileNo?: string;
   transactionType?: string;
->>>>>>> db03b937
 }
 
 export { CardData, PaymentRequest };