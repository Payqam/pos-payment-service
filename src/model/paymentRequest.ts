--- conflicted
+++ resolved
@@ -16,13 +16,9 @@
   cardData?: CardData;
   customerPhone?: string;
   metaData?: Record<string, string>;
-<<<<<<< HEAD
-  transactionType?: string;
-  merchantId: string;
-=======
   merchantId?: string;
   merchantMobileNo?: string;
->>>>>>> 9d372bea
+  transactionType?: string;
 }
 
 export { CardData, PaymentRequest };