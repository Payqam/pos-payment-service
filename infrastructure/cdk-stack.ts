--- conflicted
+++ resolved
@@ -124,11 +124,11 @@
     const mtnSecret = SecretsManagerHelper.createSecret(this, mtnConfig);
     const orangeSecret = SecretsManagerHelper.createSecret(this, orangeConfig);
 
-<<<<<<< HEAD
     // Create KMS key
     const { key: stripeKMSKey, alias: stripeAlias } =
       KMSHelper.createKey(this, kmsConfig);
-=======
+
+
     // Create ElastiCache cluster
     const cache = new ElasticCacheConstruct(this, 'Cache', {
       envName: props.envName,
@@ -136,7 +136,6 @@
       vpc: vpcConstruct.vpc,
       securityGroup: securityGroups.cacheSecurityGroup,
     });
->>>>>>> c465d809
 
     const transactionsProcessLambda = new PAYQAMLambda(
       this,
