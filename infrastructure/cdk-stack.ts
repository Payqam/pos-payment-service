--- conflicted
+++ resolved
@@ -247,15 +247,6 @@
           VALKEY_PRIMARY_ENDPOINT: cacheEndpoint || '',
           TRANSACTION_STATUS_TOPIC_ARN: snsConstruct.eventTopic.topicArn,
           KMS_TRANSPORT_KEY: key.keyArn,
-<<<<<<< HEAD
-          MTN_PAYMENT_WEBHOOK_URL: process.env.MTN_PAYMENT_WEBHOOK_URL as string,
-          ORANGE_CLIENT_ID: process.env.ORANGE_CLIENT_ID as string,
-          ORANGE_X_AUTH_TOKEN: process.env.ORANGE_X_AUTH_TOKEN as string,
-          ORANGE_PAYQAM_MERCHANT_PHONE: process.env.ORANGE_PAYQAM_MERCHANT_PHONE as string,
-          ORANGE_PAYQAM_PIN: process.env.ORANGE_PAYQAM_PIN as string,
-          ORANGE_NOTIFY_URL: process.env.ORANGE_NOTIFY_URL as string,
-=======
->>>>>>> ef4f605d
         },
       }
     );
@@ -729,22 +720,6 @@
       webAcl: wafConstruct.webAcl,
     });
 
-<<<<<<< HEAD
-    new UpdateLambdaEnv(this, 'UpdateLambdaEnvironment', {
-      lambda: transactionsProcessLambda.lambda,
-      apiGateway: apiGateway.api,
-      stage: props.envName,
-      envName: props.envName,
-      currentEnvVars: {
-        LOG_LEVEL: props.envConfigs.LOG_LEVEL,
-        ORANGE_API_SECRET: orangeSecret.secretName,
-        TRANSACTIONS_TABLE: dynamoDBConstruct.table.tableName,
-        PAYQAM_FEE_PERCENTAGE: process.env.PAYQAM_FEE_PERCENTAGE as string,
-        MTN_TARGET_ENVIRONMENT: process.env.MTN_TARGET_ENVIRONMENT || 'sandbox',
-        // TRANSACTION_STATUS_TOPIC_ARN: snsConstruct.eventTopic.topicArn,
-      },
-    });
-=======
     // This is required to add the circular dependencies
     new UpdateLambdaEnv(
       this,
@@ -796,7 +771,6 @@
       }
     );
 
->>>>>>> ef4f605d
     const lambdaFunctionNames = [
       transactionsProcessLambda.lambda.functionName,
       stripeWebhookLambda.lambda.functionName,
