import * as cdk from 'aws-cdk-lib';
import { Construct } from 'constructs';
import { EnvConfig } from './index';
import { PaymentServiceVPC } from './vpc';
import { PaymentServiceSecurityGroups } from './security-groups';
import { PaymentServiceIAM } from './iam';
import { PaymentServiceWAF } from './waf';
import { PaymentServiceSNS } from './sns';
import { ApiGatewayConstruct, ResourceConfig } from './apigateway';
import { PAYQAMLambda } from './lambda';
import { PATHS } from '../configurations/paths';
import * as apigateway from 'aws-cdk-lib/aws-apigateway';
import { Environment } from 'aws-cdk-lib';
import { PolicyStatement } from 'aws-cdk-lib/aws-iam';
import { createLambdaLogGroup } from './log-groups';
import { SecretsManagerHelper } from './secretsmanager';
import { Logger, LoggerService } from '@mu-ts/logger';
import { DynamoDBConstruct } from './dynamodb';
<<<<<<< HEAD
import { PaymentServiceXRay } from './xray';
=======
import { ElastiCacheConstruct } from './elasticache';
>>>>>>> eb080678

const logger: Logger = LoggerService.named('cdk-stack');

interface CDKStackProps extends cdk.StackProps {
  envName: string;
  namespace: string;
  envConfigs: EnvConfig;
}

export class CDKStack extends cdk.Stack {
  constructor(scope: Construct, id: string, props: CDKStackProps) {
    super(scope, id, props);
    const env: Environment = props.env as Environment;

    // Create VPC
    const vpcConstruct = new PaymentServiceVPC(this, 'VPC');

    // Create Security Groups
    const securityGroups = new PaymentServiceSecurityGroups(
      this,
      'SecurityGroups',
      {
        vpc: vpcConstruct.vpc,
        envName: props.envName,
        namespace: props.namespace,
      }
    );

    // Create IAM Roles
    const iamConstruct = new PaymentServiceIAM(this, 'IAM', env);

    // Create WAF
    const wafConstruct = new PaymentServiceWAF(this, 'WAF');

    // Create X-Ray configuration
    new PaymentServiceXRay(this, 'XRay', {
      envName: props.envName,
    });

    // Create DynamoDB table
    const dynamoDBConstruct = new DynamoDBConstruct(this, 'DynamoDB', {
      envName: props.envName,
      namespace: props.namespace,
      tableName: 'Transactions',
      removalPolicy: cdk.RemovalPolicy.DESTROY, // Only for development, use RETAIN for production
    });

    // Log the role ARN and security groups to ensure it's being used (addresses unused constant warning)
    logger.info('Lambda execution role created', {
      roleArn: iamConstruct.lambdaRole.roleArn,
    });
    logger.info('Security groups created', {
      lambdaSecurityGroupId: securityGroups.lambdaSecurityGroup.securityGroupId,
      apiGatewaySecurityGroupId:
        securityGroups.apiGatewaySecurityGroup.securityGroupId,
    });

    const stripeConfig = {
      secretName: `STRIPE_API_SECRET-${props.envName}${props.namespace}`,
      description: 'Stores Stripe API keys and endpoint',
      secretValues: {
        apiKey: process.env.STRIPE_API_SECRET as string,
        signingSecret: process.env.STRIPE_SIGNING_SECRET as string,
      },
    };

    // Define secret values for MTN
    const mtnConfig = {
      secretName: `MTN_API_SECRET-${props.envName}${props.namespace}`,
      description: 'Stores MTN Mobile Money API keys and endpoint',
      secretValues: {
        endpoint: 'https://api.mtn.com',
        apiKey: 'mtn_test_your_key_here',
      },
    };

    // Define secret values for Orange
    const orangeConfig = {
      secretName: `ORANGE_API_SECRET-${props.envName}${props.namespace}`,
      description: 'Stores Orange Money API keys and endpoint',
      secretValues: {
        endpoint: 'https://api.orange.com',
        apiKey: 'orange_test_your_key_here',
      },
    };

    // Create secrets using the helper
    const stripeSecret = SecretsManagerHelper.createSecret(this, stripeConfig);
    const mtnSecret = SecretsManagerHelper.createSecret(this, mtnConfig);
    const orangeSecret = SecretsManagerHelper.createSecret(this, orangeConfig);

    const transactionsProcessLambda = new PAYQAMLambda(
      this,
      'TransactionsProcessLambda',
      {
        name: `TransactionsProcess-${props.envName}${props.namespace}`,
        path: `${PATHS.FUNCTIONS.TRANSACTIONS_PROCESS}/handler.ts`,
        vpc: vpcConstruct.vpc,
        environment: {
          LOG_LEVEL: props.envConfigs.LOG_LEVEL,
          STRIPE_API_SECRET: stripeSecret.secretName,
          MTN_API_SECRET: mtnSecret.secretName,
          ORANGE_API_SECRET: orangeSecret.secretName,
        },
      }
    );
    logger.info('transactions process lambda created', {
      lambdaArn: transactionsProcessLambda.lambda.functionArn,
    });
    transactionsProcessLambda.lambda.addToRolePolicy(
      iamConstruct.dynamoDBPolicy
    );
    transactionsProcessLambda.lambda.addToRolePolicy(iamConstruct.snsPolicy);
    transactionsProcessLambda.lambda.addToRolePolicy(
      iamConstruct.secretsManagerPolicy
    );

    createLambdaLogGroup(this, transactionsProcessLambda.lambda);

    // Create Salesforce sync Lambda
    const salesforceSyncLambda = new PAYQAMLambda(
      this,
      'SalesforceSyncLambda',
      {
        name: `SalesforceSync${props.envName}${props.namespace}`,
        path: `${PATHS.FUNCTIONS.SALESFORCE_SYNC}/handler.ts`,
        vpc: vpcConstruct.vpc,
        environment: {
          LOG_LEVEL: props.envConfigs.LOG_LEVEL,
          SALESFORCE_SECRET_ARN: `arn:aws:secretsmanager:${env.region}:${env.account}:secret:PayQAM/Salesforce-${props.envName}`,
        },
      }
    );

    // Add required policies to Salesforce sync Lambda
    salesforceSyncLambda.lambda.addToRolePolicy(
      iamConstruct.secretsManagerPolicy
    );
    salesforceSyncLambda.lambda.addToRolePolicy(iamConstruct.dynamoDBPolicy);

    // Create Stripe webhook Lambda
    const stripeWebhookLambda = new PAYQAMLambda(this, 'StripeWebhookLambda', {
      name: `StripeWebhook${props.envName}${props.namespace}`,
      path: `${PATHS.FUNCTIONS.STRIPE_WEBHOOK}/handler.ts`,
      vpc: vpcConstruct.vpc,
      environment: {
        LOG_LEVEL: props.envConfigs.LOG_LEVEL,
        STRIPE_SECRET_ARN: `arn:aws:secretsmanager:${env.region}:${env.account}:secret:PayQAM/Stripe-${props.envName}`,
        STRIPE_API_SECRET: stripeSecret.secretName,
      },
    });

    // Add required policies to Stripe webhook Lambda
    stripeWebhookLambda.lambda.addToRolePolicy(iamConstruct.dynamoDBPolicy);
    stripeWebhookLambda.lambda.addToRolePolicy(
      iamConstruct.secretsManagerPolicy
    );
    stripeWebhookLambda.lambda.addToRolePolicy(iamConstruct.snsPolicy);

    // Create SNS topic and DLQ for Salesforce events
    const snsConstruct = new PaymentServiceSNS(this, 'PaymentServiceSNS', {
      salesforceSyncLambda: salesforceSyncLambda.lambda,
      envName: props.envName,
      namespace: props.namespace,
    });

    // Add SNS publish permissions to transaction process Lambda
    transactionsProcessLambda.lambda.addToRolePolicy(
      new PolicyStatement({
        actions: ['sns:Publish'],
        resources: [snsConstruct.eventTopic.topicArn],
      })
    );

    // Create Orange webhook Lambda
    const orangeWebhookLambda = new PAYQAMLambda(this, 'OrangeWebhookLambda', {
      name: `OrangeWebhook-${props.envName}${props.namespace}`,
      path: `${PATHS.FUNCTIONS.ORANGE_WEBHOOK}/handler.ts`,
      vpc: vpcConstruct.vpc,
      environment: {
        LOG_LEVEL: props.envConfigs.LOG_LEVEL,
      },
    });
    orangeWebhookLambda.lambda.addToRolePolicy(iamConstruct.dynamoDBPolicy);
    createLambdaLogGroup(this, orangeWebhookLambda.lambda);

    // Create MTN webhook Lambda
    const mtnWebhookLambda = new PAYQAMLambda(this, 'MTNWebhookLambda', {
      name: `MTNWebhook-${props.envName}${props.namespace}`,
      path: `${PATHS.FUNCTIONS.MTN_WEBHOOK}/handler.ts`,
      vpc: vpcConstruct.vpc,
      environment: {
        LOG_LEVEL: props.envConfigs.LOG_LEVEL,
      },
    });
    mtnWebhookLambda.lambda.addToRolePolicy(iamConstruct.dynamoDBPolicy);
    createLambdaLogGroup(this, mtnWebhookLambda.lambda);

    // Grant DynamoDB permissions to Lambda functions
    dynamoDBConstruct.grantReadWrite(transactionsProcessLambda.lambda);
    dynamoDBConstruct.grantReadWrite(stripeWebhookLambda.lambda);
    dynamoDBConstruct.grantReadWrite(orangeWebhookLambda.lambda);
    dynamoDBConstruct.grantReadWrite(mtnWebhookLambda.lambda);

    // Create ElastiCache cluster
    const cache = new ElastiCacheConstruct(this, 'Cache', {
      envName: props.envName,
      namespace: props.namespace,
      vpc: vpcConstruct.vpc,
      securityGroup: securityGroups.cacheSecurityGroup,
    });

    const resources: ResourceConfig[] = [
      {
        path: 'process-payments',
        method: 'POST',
        lambda: transactionsProcessLambda.lambda,
        apiKeyRequired: true,
        requestModel: {
          modelName: 'ProcessPaymentsRequestModel',
          schema: {
            type: apigateway.JsonSchemaType.OBJECT,
            properties: {
              merchantId: { type: apigateway.JsonSchemaType.STRING },
              amount: { type: apigateway.JsonSchemaType.NUMBER }, //TODO: Update this according to the actual schema
              customerPhone: { type: apigateway.JsonSchemaType.STRING },
              transactionType: { type: apigateway.JsonSchemaType.STRING },
              paymentMethod: { type: apigateway.JsonSchemaType.STRING },
              metadata: { type: apigateway.JsonSchemaType.OBJECT },
              cardData: { type: apigateway.JsonSchemaType.OBJECT },
            },
            required: [
              'merchantId',
              'amount',
              'customerPhone',
              'transactionType',
              'paymentMethod',
              'metadata',
            ],
          },
        },
        responseModel: {
          modelName: 'ProcessPaymentsResponseModel',
          schema: {
            type: apigateway.JsonSchemaType.OBJECT,
            properties: {
              transactionId: { type: apigateway.JsonSchemaType.STRING }, //TODO: Update this according to the actual schema
              status: { type: apigateway.JsonSchemaType.STRING },
            },
          },
        },
      },
      {
        path: 'webhook-orange',
        method: 'POST',
        lambda: orangeWebhookLambda.lambda,
        apiKeyRequired: true,
      },
      {
        path: 'transaction-status',
        method: 'GET',
        lambda: transactionsProcessLambda.lambda,
        apiKeyRequired: true,
        requestParameters: {
          'method.request.querystring.transactionId': true, //TODO: Update this according to the actual schema
        },
        responseModel: {
          modelName: 'TransactionStatusResponseModel',
          schema: {
            type: apigateway.JsonSchemaType.OBJECT,
            properties: {
              transactionId: { type: apigateway.JsonSchemaType.STRING },
              status: { type: apigateway.JsonSchemaType.STRING },
            },
          },
        },
      },
      {
        path: 'webhooks/stripe',
        method: 'POST',
        lambda: stripeWebhookLambda.lambda,
        apiKeyRequired: false,
        requestModel: {
          modelName: 'StripeWebhookRequestModel',
          schema: {
            type: apigateway.JsonSchemaType.OBJECT,
            properties: {
              id: { type: apigateway.JsonSchemaType.STRING },
              object: { type: apigateway.JsonSchemaType.STRING },
              api_version: { type: apigateway.JsonSchemaType.STRING },
              created: { type: apigateway.JsonSchemaType.NUMBER },
              data: {
                type: apigateway.JsonSchemaType.OBJECT,
                properties: {
                  object: { type: apigateway.JsonSchemaType.OBJECT },
                },
              },
              type: { type: apigateway.JsonSchemaType.STRING },
            },
            required: ['id', 'object', 'type', 'data'],
          },
        },
        responseModel: {
          modelName: 'StripeWebhookResponseModel',
          schema: {
            type: apigateway.JsonSchemaType.OBJECT,
            properties: {
              received: { type: apigateway.JsonSchemaType.BOOLEAN },
            },
          },
        },
      },
    ];

    // Create API Gateway with WAF association
    new ApiGatewayConstruct(this, 'ApiGateway', {
      envName: props.envName,
      namespace: props.namespace,
      resources,
      webAcl: wafConstruct.webAcl,
    });

    // Add stack outputs
    new cdk.CfnOutput(this, 'env', {
      value: `${props.envName}${props.namespace}`,
    });

    new cdk.CfnOutput(this, 'region', {
      value: cdk.Stack.of(this).region,
    });

    new cdk.CfnOutput(this, 'vpcId', {
      value: vpcConstruct.vpc.vpcId,
      description: 'VPC ID',
    });

    new cdk.CfnOutput(this, 'wafAclId', {
      value: wafConstruct.webAcl.attrId,
      description: 'WAF Web ACL ID',
    });

    new cdk.CfnOutput(this, 'elastiCacheCluster', {
      value: cache.cluster.ref,
      description: 'ElastiCache Cluster Name',
    });
  }
}<|MERGE_RESOLUTION|>--- conflicted
+++ resolved
@@ -16,11 +16,8 @@
 import { SecretsManagerHelper } from './secretsmanager';
 import { Logger, LoggerService } from '@mu-ts/logger';
 import { DynamoDBConstruct } from './dynamodb';
-<<<<<<< HEAD
+import { ElastiCacheConstruct } from './elasticache';
 import { PaymentServiceXRay } from './xray';
-=======
-import { ElastiCacheConstruct } from './elasticache';
->>>>>>> eb080678
 
 const logger: Logger = LoggerService.named('cdk-stack');
 
