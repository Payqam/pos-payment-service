import * as cdk from 'aws-cdk-lib';
import { Construct } from 'constructs';
import { EnvConfig } from './index';
import { PaymentServiceVPC } from './vpc';
import { PaymentServiceSecurityGroups } from './security-groups';
import { PaymentServiceIAM } from './iam';
import { PaymentServiceWAF } from './waf';
import { PaymentServiceSNS } from './sns';
import { ApiGatewayConstruct, ResourceConfig } from './apigateway';
import { PAYQAMLambda } from './lambda';
import { PATHS } from '../configurations/paths';
import * as apigateway from 'aws-cdk-lib/aws-apigateway';
import { Environment } from 'aws-cdk-lib';
import { PolicyStatement } from 'aws-cdk-lib/aws-iam';
import { createLambdaLogGroup } from './log-groups';
import { SecretsManagerHelper } from './secretsmanager';
import { Logger, LoggerService } from '@mu-ts/logger';
import { DynamoDBConstruct } from './dynamodb';
import { ElasticCacheConstruct } from './elasticache';
import { PaymentServiceXRay } from './xray';
<<<<<<< HEAD
import * as events from 'aws-cdk-lib/aws-events';
import * as targets from 'aws-cdk-lib/aws-events-targets';
import { UpdateLambdaEnv } from './custom-resources/update-lambda-env';
=======
import { KMSHelper } from './kms';
import { IFunction } from 'aws-cdk-lib/aws-lambda';
import * as destinations from 'aws-cdk-lib/aws-logs-destinations';
import * as logs from 'aws-cdk-lib/aws-logs';
>>>>>>> 83fe393e

const logger: Logger = LoggerService.named('cdk-stack');

interface CDKStackProps extends cdk.StackProps {
  envName: string;
  namespace: string;
  envConfigs: EnvConfig;
  slackWebhookUrl: string;
}

export class CDKStack extends cdk.Stack {
  constructor(scope: Construct, id: string, props: CDKStackProps) {
    super(scope, id, props);
    const env: Environment = props.env as Environment;

    // Create VPC
    const vpcConstruct = new PaymentServiceVPC(this, 'VPC');

    // Create Security Groups
    const securityGroups = new PaymentServiceSecurityGroups(
      this,
      'SecurityGroups',
      {
        vpc: vpcConstruct.vpc,
        envName: props.envName,
        namespace: props.namespace,
      }
    );

    // Create IAM Roles
    const iamConstruct = new PaymentServiceIAM(this, 'IAM', env);

    // Create WAF
    const wafConstruct = new PaymentServiceWAF(this, 'WAF');

    // Create X-Ray configuration
    new PaymentServiceXRay(this, 'XRay', {
      envName: props.envName,
      namespace: props.namespace,
    });

    // Create DynamoDB table
    const dynamoDBConstruct = new DynamoDBConstruct(this, 'DynamoDB', {
      envName: props.envName,
      namespace: props.namespace,
      tableName: `PAYQAM-Transactions-${props.envName}${props.namespace}`,
      removalPolicy: cdk.RemovalPolicy.DESTROY, // Only for development, use RETAIN for production
    });

    // Log the role ARN and security groups to ensure it's being used (addresses unused constant warning)
    logger.info('Lambda execution role created', {
      roleArn: iamConstruct.lambdaRole.roleArn,
    });
    logger.info('Security groups created', {
      lambdaSecurityGroupId: securityGroups.lambdaSecurityGroup.securityGroupId,
      apiGatewaySecurityGroupId:
        securityGroups.apiGatewaySecurityGroup.securityGroupId,
    });

    const stripeConfig = {
      secretName: `STRIPE_API_SECRET-${props.envName}${props.namespace}`,
      description: 'Stores Stripe API keys and endpoint',
      secretValues: {
        apiKey: process.env.STRIPE_API_SECRET || 'stripe_test_key',
        signingSecret:
          process.env.STRIPE_SIGNING_SECRET || 'stripe_test_signing_secret',
      },
    };

    // Define secret values for MTN
    const mtnConfig = {
      secretName: `MTN_API_SECRET-${props.envName}${props.namespace}`,
      description: 'Stores MTN Mobile Money API keys and endpoint',
      secretValues: {
        collection: {
          subscriptionKey:
            process.env.MTN_COLLECTION_SUBSCRIPTION_KEY ||
            'mtn_test_collection_key',
          apiUser:
            process.env.MTN_COLLECTION_API_USER || 'mtn_test_collection_user',
          apiKey:
            process.env.MTN_COLLECTION_API_KEY || 'mtn_test_collection_api_key',
        },
        disbursement: {
          subscriptionKey:
            process.env.MTN_DISBURSEMENT_SUBSCRIPTION_KEY ||
            'mtn_test_disbursement_key',
          apiUser:
            process.env.MTN_DISBURSEMENT_API_USER ||
            'mtn_test_disbursement_user',
          apiKey:
            process.env.MTN_DISBURSEMENT_API_KEY ||
            'mtn_test_disbursement_api_key',
        },
        targetEnvironment: process.env.MTN_TARGET_ENVIRONMENT || 'sandbox',
      },
    };

    // Define secret values for Orange
    const orangeConfig = {
      secretName: `ORANGE_API_SECRET-${props.envName}${props.namespace}`,
      description: 'Stores Orange Money API keys and endpoint',
      secretValues: {
        endpoint: process.env.ORANGE_API_ENDPOINT || 'https://api.orange.com',
        apiKey: process.env.ORANGE_API_KEY || 'orange_test_your_key_here',
      },
    };

    // Create secrets using the helper
    const stripeSecret = SecretsManagerHelper.createSecret(this, stripeConfig);
    const mtnSecret = SecretsManagerHelper.createSecret(this, mtnConfig);
    const orangeSecret = SecretsManagerHelper.createSecret(this, orangeConfig);

    // Create ElastiCache cluster
    const cache = new ElasticCacheConstruct(this, 'Cache', {
      envName: props.envName,
      namespace: props.namespace,
      vpc: vpcConstruct.vpc,
      securityGroup: securityGroups.cacheSecurityGroup,
    });
    const { key } = KMSHelper.createKey(this, {
      keyName: 'TransactionsEncryption',
      description: 'KMS Key for Transactions Processing',
      accountId: env.account as string,
      stage: props.envName,
      namespace: props.namespace,
      serviceName: 'transactions-transport',
      externalRoleArns: [],
      iamUserArn: 'arn:aws:iam::061051235502:user/kms-decrypt', //todo: update this with correct ARN
      region: env.region as string,
    });
    const transactionsProcessLambda = new PAYQAMLambda(
      this,
      'TransactionsProcessLambda',
      {
        name: `TransactionsProcess-${props.envName}${props.namespace}`,
        path: `${PATHS.FUNCTIONS.TRANSACTIONS_PROCESS}/handler.ts`,
        vpc: vpcConstruct.vpc,
        securityGroup: securityGroups.lambdaSecurityGroup,
        environment: {
          LOG_LEVEL: props.envConfigs.LOG_LEVEL,
          STRIPE_API_SECRET: stripeSecret.secretName,
          MTN_API_SECRET: mtnSecret.secretName,
          ORANGE_API_SECRET: orangeSecret.secretName,
          TRANSACTIONS_TABLE: dynamoDBConstruct.table.tableName,
<<<<<<< HEAD
          PAYQAM_FEE_PERCENTAGE: process.env.PAYQAM_FEE_PERCENTAGE as string,
=======
          VALKEY_PRIMARY_ENDPOINT: cache.cluster.attrPrimaryEndPointAddress,
          KMS_TRANSPORT_KEY: key.keyArn,
>>>>>>> 83fe393e
        },
      }
    );
    logger.info('transactions process lambda created', {
      lambdaArn: transactionsProcessLambda.lambda.functionArn,
    });
    transactionsProcessLambda.lambda.addToRolePolicy(
      iamConstruct.dynamoDBPolicy
    );
    transactionsProcessLambda.lambda.addToRolePolicy(iamConstruct.snsPolicy);
    transactionsProcessLambda.lambda.addToRolePolicy(
      iamConstruct.secretsManagerPolicy
    );
    // Define configs for KMS
    key.grantDecrypt(transactionsProcessLambda.lambda);
    KMSHelper.grantDecryptPermission(
      key,
      transactionsProcessLambda.lambda,
      env.region as string,
      env.account as string
    );

    createLambdaLogGroup(this, transactionsProcessLambda.lambda);

    // Create Salesforce sync Lambda
    const salesforceSyncLambda = new PAYQAMLambda(
      this,
      'SalesforceSyncLambda',
      {
        name: `SalesforceSync${props.envName}${props.namespace}`,
        path: `${PATHS.FUNCTIONS.SALESFORCE_SYNC}/handler.ts`,
        vpc: vpcConstruct.vpc,
        environment: {
          LOG_LEVEL: props.envConfigs.LOG_LEVEL,
          SALESFORCE_SECRET_ARN: `arn:aws:secretsmanager:${env.region}:${env.account}:secret:PayQAM/Salesforce-${props.envName}`,
        },
      }
    );

    // Add required policies to Salesforce sync Lambda
    salesforceSyncLambda.lambda.addToRolePolicy(
      iamConstruct.secretsManagerPolicy
    );
    salesforceSyncLambda.lambda.addToRolePolicy(iamConstruct.dynamoDBPolicy);

    // Create Stripe webhook Lambda
    const stripeWebhookLambda = new PAYQAMLambda(this, 'StripeWebhookLambda', {
      name: `StripeWebhook${props.envName}${props.namespace}`,
      path: `${PATHS.FUNCTIONS.STRIPE_WEBHOOK}/handler.ts`,
      vpc: vpcConstruct.vpc,
      environment: {
        LOG_LEVEL: props.envConfigs.LOG_LEVEL,
        STRIPE_SECRET_ARN: `arn:aws:secretsmanager:${env.region}:${env.account}:secret:PayQAM/Stripe-${props.envName}`,
        STRIPE_API_SECRET: stripeSecret.secretName,
        TRANSACTIONS_TABLE: dynamoDBConstruct.table.tableName,
      },
    });

    // Add required policies to Stripe webhook Lambda
    stripeWebhookLambda.lambda.addToRolePolicy(iamConstruct.dynamoDBPolicy);
    stripeWebhookLambda.lambda.addToRolePolicy(
      iamConstruct.secretsManagerPolicy
    );
    stripeWebhookLambda.lambda.addToRolePolicy(iamConstruct.snsPolicy);
    createLambdaLogGroup(this, stripeWebhookLambda.lambda);

    // Create SNS topic and DLQ for Salesforce events
    const snsConstruct = new PaymentServiceSNS(this, 'PaymentServiceSNS', {
      salesforceSyncLambda: salesforceSyncLambda.lambda,
      envName: props.envName,
      namespace: props.namespace,
    });

    // Add SNS publish permissions to transaction process Lambda
    transactionsProcessLambda.lambda.addToRolePolicy(
      new PolicyStatement({
        actions: ['sns:Publish'],
        resources: [snsConstruct.eventTopic.topicArn],
      })
    );

    // Create Orange webhook Lambda
    const orangeWebhookLambda = new PAYQAMLambda(this, 'OrangeWebhookLambda', {
      name: `OrangeWebhook-${props.envName}${props.namespace}`,
      path: `${PATHS.FUNCTIONS.ORANGE_WEBHOOK}/handler.ts`,
      vpc: vpcConstruct.vpc,
      environment: {
        LOG_LEVEL: props.envConfigs.LOG_LEVEL,
      },
    });
    orangeWebhookLambda.lambda.addToRolePolicy(iamConstruct.dynamoDBPolicy);
    createLambdaLogGroup(this, orangeWebhookLambda.lambda);

    // Create MTN webhook Lambda
    const mtnWebhookLambda = new PAYQAMLambda(this, 'MTNWebhookLambda', {
      name: `MTNWebhook-${props.envName}${props.namespace}`,
      path: `${PATHS.FUNCTIONS.MTN_WEBHOOK}/handler.ts`,
      vpc: vpcConstruct.vpc,
      environment: {
        LOG_LEVEL: props.envConfigs.LOG_LEVEL,
        MTN_API_SECRET: mtnSecret.secretName,
        TRANSACTIONS_TABLE: dynamoDBConstruct.table.tableName,
        TRANSACTION_STATUS_TOPIC_ARN: snsConstruct.eventTopic.topicArn,
        INSTANT_DISBURSEMENT_ENABLED: 'true', // Enable instant disbursement by default
        PAYQAM_FEE_PERCENTAGE: '2.5', // PayQAM takes 2.5% of each transaction
      },
    });
    mtnWebhookLambda.lambda.addToRolePolicy(iamConstruct.dynamoDBPolicy);
    mtnWebhookLambda.lambda.addToRolePolicy(iamConstruct.secretsManagerPolicy);
    mtnWebhookLambda.lambda.addToRolePolicy(iamConstruct.snsPolicy);
    createLambdaLogGroup(this, mtnWebhookLambda.lambda);

    // Create Daily Disbursement Lambda with configurable execution time
    const disbursementLambda = new PAYQAMLambda(this, 'DisbursementLambda', {
      name: `Disbursement-${props.envName}${props.namespace}`,
      path: `${PATHS.FUNCTIONS.DISBURSEMENT}/handler.ts`,
      vpc: vpcConstruct.vpc,
      environment: {
        LOG_LEVEL: props.envConfigs.LOG_LEVEL,
        MTN_API_SECRET: mtnSecret.secretName,
        TRANSACTIONS_TABLE: dynamoDBConstruct.table.tableName,
      },
    });
    disbursementLambda.lambda.addToRolePolicy(iamConstruct.dynamoDBPolicy);
    disbursementLambda.lambda.addToRolePolicy(
      iamConstruct.secretsManagerPolicy
    );
    disbursementLambda.lambda.addToRolePolicy(iamConstruct.snsPolicy);
    createLambdaLogGroup(this, disbursementLambda.lambda);

    // Create CloudWatch Event Rule to trigger disbursement lambda at configured time
    /**
     * Time to run daily disbursement in "HH:mm" format (24-hour)
     * Examples:
     * - "02:00" for 2 AM
     * - "14:30" for 2:30 PM
     * - "23:45" for 11:45 PM
     */
    const disbursementTime = process.env.DISBURSEMENT_TIME;
    new events.Rule(this, 'DisbursementSchedule', {
      description:
        'Triggers the daily disbursement process at the configured time',
      schedule: events.Schedule.cron({
        minute: disbursementTime?.split(':')[1] || '0',
        hour: disbursementTime?.split(':')[0] || '2',
        day: '*',
        month: '*',
        year: '*',
      }),
      targets: [new targets.LambdaFunction(disbursementLambda.lambda)],
    });

    // Grant DynamoDB permissions to Lambda functions
    dynamoDBConstruct.grantReadWrite(disbursementLambda.lambda);

    const slackNotifierLambda = new PAYQAMLambda(this, 'SlackNotifierLambda', {
      name: `SlackNotifier-${props.envName}${props.namespace}`,
      path: `${PATHS.FUNCTIONS.SLACK_NOTIFIER}/handler.ts`,
      vpc: vpcConstruct.vpc,
      environment: {
        LOG_LEVEL: props.envConfigs.LOG_LEVEL,
        SLACK_WEBHOOK_URL: props.slackWebhookUrl,
      },
    });

    const monitoredLambdas = [
      mtnWebhookLambda.lambda,
      stripeWebhookLambda.lambda,
      transactionsProcessLambda.lambda,
      orangeWebhookLambda.lambda,
    ];
    monitoredLambdas.forEach((logGroupName: IFunction) => {
      const subscriptionFilter = new logs.SubscriptionFilter(
        this,
        `Subscription-${logGroupName}`,
        {
          logGroup: logs.LogGroup.fromLogGroupName(
            this,
            `LogGroup-${logGroupName}`,
            `/aws/lambda/${logGroupName.functionName}`
          ),
          destination: new destinations.LambdaDestination(
            slackNotifierLambda.lambda
          ),
          filterPattern: logs.FilterPattern.anyTerm(
            'ERROR',
            'MainThread',
            'WARN'
          ),
          filterName: `ErrorInMainThread-${logGroupName.functionName}`,
        }
      );

      subscriptionFilter.node.addDependency(logGroupName);
    });

    const resources: ResourceConfig[] = [
      {
        path: 'process-payments',
        method: 'POST',
        lambda: transactionsProcessLambda.lambda,
        apiKeyRequired: true,
        requestModel: {
          modelName: 'ProcessPaymentsRequestModel',
          schema: {
            type: apigateway.JsonSchemaType.OBJECT,
            properties: {
              merchantId: { type: apigateway.JsonSchemaType.STRING },
              amount: { type: apigateway.JsonSchemaType.NUMBER },
              customerPhone: { type: apigateway.JsonSchemaType.STRING },
              transactionType: { type: apigateway.JsonSchemaType.STRING },
              paymentMethod: { type: apigateway.JsonSchemaType.STRING },
              metaData: { type: apigateway.JsonSchemaType.OBJECT },
              cardData: { type: apigateway.JsonSchemaType.OBJECT },
            },
            required: [
              'merchantId',
              'amount',
              'customerPhone',
              'transactionType',
              'paymentMethod',
              'metaData',
            ],
          },
        },
        responseModel: {
          modelName: 'ProcessPaymentsResponseModel',
          schema: {
            type: apigateway.JsonSchemaType.OBJECT,
            properties: {
              transactionId: { type: apigateway.JsonSchemaType.STRING }, //TODO: Update this according to the actual schema
              status: { type: apigateway.JsonSchemaType.STRING },
            },
          },
        },
      },
      {
        path: 'webhook-orange',
        method: 'POST',
        lambda: orangeWebhookLambda.lambda,
        apiKeyRequired: true,
      },
      {
        path: 'transaction-status',
        method: 'GET',
        lambda: transactionsProcessLambda.lambda,
        apiKeyRequired: true,
        requestParameters: {
          'method.request.querystring.transactionId': true, //TODO: Update this according to the actual schema
        },
        responseModel: {
          modelName: 'TransactionStatusResponseModel',
          schema: {
            type: apigateway.JsonSchemaType.OBJECT,
            properties: {
              transactionId: { type: apigateway.JsonSchemaType.STRING },
              status: { type: apigateway.JsonSchemaType.STRING },
            },
          },
        },
      },
      {
        path: 'webhooks/stripe',
        method: 'POST',
        lambda: stripeWebhookLambda.lambda,
        apiKeyRequired: false,
        requestModel: {
          modelName: 'StripeWebhookRequestModel',
          schema: {
            type: apigateway.JsonSchemaType.OBJECT,
            properties: {
              id: { type: apigateway.JsonSchemaType.STRING },
              object: { type: apigateway.JsonSchemaType.STRING },
              api_version: { type: apigateway.JsonSchemaType.STRING },
              created: { type: apigateway.JsonSchemaType.NUMBER },
              data: {
                type: apigateway.JsonSchemaType.OBJECT,
                properties: {
                  object: { type: apigateway.JsonSchemaType.OBJECT },
                },
              },
              type: { type: apigateway.JsonSchemaType.STRING },
            },
            required: ['id', 'object', 'type', 'data'],
          },
        },
        responseModel: {
          modelName: 'StripeWebhookResponseModel',
          schema: {
            type: apigateway.JsonSchemaType.OBJECT,
            properties: {
              received: { type: apigateway.JsonSchemaType.BOOLEAN },
            },
          },
        },
      },
      {
        path: 'webhooks/mtn',
        method: 'POST',
        lambda: mtnWebhookLambda.lambda,
        apiKeyRequired: false,
        requestModel: {
          modelName: 'MTNWebhookRequestModel',
          schema: {
            type: apigateway.JsonSchemaType.OBJECT,
            properties: {
              type: { type: apigateway.JsonSchemaType.STRING },
              data: {
                type: apigateway.JsonSchemaType.OBJECT,
                properties: {
                  transactionId: { type: apigateway.JsonSchemaType.STRING },
                  status: { type: apigateway.JsonSchemaType.STRING },
                  reason: { type: apigateway.JsonSchemaType.STRING },
                  amount: { type: apigateway.JsonSchemaType.STRING },
                  currency: { type: apigateway.JsonSchemaType.STRING },
                  payerMessage: { type: apigateway.JsonSchemaType.STRING },
                  payeeNote: { type: apigateway.JsonSchemaType.STRING },
                },
                required: ['transactionId', 'status', 'amount', 'currency'],
              },
            },
            required: ['type', 'data'],
          },
        },
        responseModel: {
          modelName: 'MTNWebhookResponseModel',
          schema: {
            type: apigateway.JsonSchemaType.OBJECT,
            properties: {
              message: { type: apigateway.JsonSchemaType.STRING },
            },
          },
        },
      },
    ];

    // Create API Gateway with WAF association
    const apiGateway = new ApiGatewayConstruct(this, 'ApiGateway', {
      envName: props.envName,
      namespace: props.namespace,
      resources,
      webAcl: wafConstruct.webAcl,
    });

    new UpdateLambdaEnv(this, 'UpdateLambdaEnvironment', {
      lambda: transactionsProcessLambda.lambda,
      apiGateway: apiGateway.api,
      stage: props.envName,
      envName: props.envName,
      currentEnvVars: {
        LOG_LEVEL: props.envConfigs.LOG_LEVEL,
        MTN_API_SECRET: mtnSecret.secretName,
        STRIPE_API_SECRET: stripeSecret.secretName,
        ORANGE_API_SECRET: orangeSecret.secretName,
        TRANSACTIONS_TABLE: dynamoDBConstruct.table.tableName,
        PAYQAM_FEE_PERCENTAGE: process.env.PAYQAM_FEE_PERCENTAGE as string,
        MTN_TARGET_ENVIRONMENT: process.env.MTN_TARGET_ENVIRONMENT || 'sandbox',
      },
    });

    // Add stack outputs
    new cdk.CfnOutput(this, 'env', {
      value: `${props.envName}${props.namespace}`,
    });

    new cdk.CfnOutput(this, 'region', {
      value: cdk.Stack.of(this).region,
    });

    new cdk.CfnOutput(this, 'vpcId', {
      value: vpcConstruct.vpc.vpcId,
      description: 'VPC ID',
    });

    new cdk.CfnOutput(this, 'wafAclId', {
      value: wafConstruct.webAcl.attrId,
      description: 'WAF Web ACL ID',
    });

    new cdk.CfnOutput(this, 'elastiCacheCluster', {
      value: cache.cluster.ref,
      description: 'ElastiCache Cluster Name',
    });
  }
}<|MERGE_RESOLUTION|>--- conflicted
+++ resolved
@@ -18,16 +18,13 @@
 import { DynamoDBConstruct } from './dynamodb';
 import { ElasticCacheConstruct } from './elasticache';
 import { PaymentServiceXRay } from './xray';
-<<<<<<< HEAD
 import * as events from 'aws-cdk-lib/aws-events';
 import * as targets from 'aws-cdk-lib/aws-events-targets';
 import { UpdateLambdaEnv } from './custom-resources/update-lambda-env';
-=======
 import { KMSHelper } from './kms';
 import { IFunction } from 'aws-cdk-lib/aws-lambda';
 import * as destinations from 'aws-cdk-lib/aws-logs-destinations';
 import * as logs from 'aws-cdk-lib/aws-logs';
->>>>>>> 83fe393e
 
 const logger: Logger = LoggerService.named('cdk-stack');
 
@@ -173,12 +170,9 @@
           MTN_API_SECRET: mtnSecret.secretName,
           ORANGE_API_SECRET: orangeSecret.secretName,
           TRANSACTIONS_TABLE: dynamoDBConstruct.table.tableName,
-<<<<<<< HEAD
           PAYQAM_FEE_PERCENTAGE: process.env.PAYQAM_FEE_PERCENTAGE as string,
-=======
           VALKEY_PRIMARY_ENDPOINT: cache.cluster.attrPrimaryEndPointAddress,
           KMS_TRANSPORT_KEY: key.keyArn,
->>>>>>> 83fe393e
         },
       }
     );
@@ -332,6 +326,11 @@
     });
 
     // Grant DynamoDB permissions to Lambda functions
+    dynamoDBConstruct.grantReadWrite(transactionsProcessLambda.lambda);
+    dynamoDBConstruct.grantReadWrite(transactionsProcessLambda.lambda);
+    dynamoDBConstruct.grantReadWrite(stripeWebhookLambda.lambda);
+    dynamoDBConstruct.grantReadWrite(orangeWebhookLambda.lambda);
+    dynamoDBConstruct.grantReadWrite(mtnWebhookLambda.lambda);
     dynamoDBConstruct.grantReadWrite(disbursementLambda.lambda);
 
     const slackNotifierLambda = new PAYQAMLambda(this, 'SlackNotifierLambda', {
@@ -375,6 +374,14 @@
       subscriptionFilter.node.addDependency(logGroupName);
     });
 
+    // Create ElastiCache cluster
+    const cache = new ElastiCacheConstruct(this, 'Cache', {
+      envName: props.envName,
+      namespace: props.namespace,
+      vpc: vpcConstruct.vpc,
+      securityGroup: securityGroups.cacheSecurityGroup,
+    });
+
     const resources: ResourceConfig[] = [
       {
         path: 'process-payments',
