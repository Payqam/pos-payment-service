--- conflicted
+++ resolved
@@ -238,13 +238,9 @@
           ORANGE_API_SECRET: orangeSecret.secretName,
           TRANSACTIONS_TABLE: dynamoDBConstruct.table.tableName,
           PAYQAM_FEE_PERCENTAGE: process.env.PAYQAM_FEE_PERCENTAGE as string,
-<<<<<<< HEAD
           ENABLE_CACHE: enableCache ? 'true' : 'false',
           VALKEY_PRIMARY_ENDPOINT: cacheEndpoint || '',
-=======
-          VALKEY_PRIMARY_ENDPOINT: cache.cluster.attrPrimaryEndPointAddress,
           TRANSACTION_STATUS_TOPIC_ARN: snsConstruct.eventTopic.topicArn,
->>>>>>> 5dea4abd
           KMS_TRANSPORT_KEY: key.keyArn,
           MTN_PAYMENT_WEBHOOK_URL: process.env
             .MTN_PAYMENT_WEBHOOK_URL as string,
