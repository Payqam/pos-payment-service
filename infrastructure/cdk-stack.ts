import * as cdk from 'aws-cdk-lib';
import { Construct } from 'constructs';
import { EnvConfig } from './index';
import { PaymentServiceVPC } from './vpc';
import { PaymentServiceSecurityGroups } from './security-groups';
import { PaymentServiceIAM } from './iam';
import { PaymentServiceWAF } from './waf';
import { PaymentServiceSNS } from './sns';
import { ApiGatewayConstruct, ResourceConfig } from './apigateway';
import { PAYQAMLambda } from './lambda';
import { PATHS } from '../configurations/paths';
import * as apigateway from 'aws-cdk-lib/aws-apigateway';
import { Environment } from 'aws-cdk-lib';
import { PolicyStatement } from 'aws-cdk-lib/aws-iam';
import { createLambdaLogGroup } from './log-groups';
import { SecretsManagerHelper } from './secretsmanager';
import { Logger, LoggerService } from '@mu-ts/logger';
import { DynamoDBConstruct } from './dynamodb';
import { ElastiCacheConstruct } from './elasticache';

const logger: Logger = LoggerService.named('cdk-stack');

interface CDKStackProps extends cdk.StackProps {
  envName: string;
  namespace: string;
  envConfigs: EnvConfig;
}

export class CDKStack extends cdk.Stack {
  constructor(scope: Construct, id: string, props: CDKStackProps) {
    super(scope, id, props);
    const env: Environment = props.env as Environment;

    // Create VPC
    const vpcConstruct = new PaymentServiceVPC(this, 'VPC');

    // Create Security Groups
    const securityGroups = new PaymentServiceSecurityGroups(
      this,
      'SecurityGroups',
      {
        vpc: vpcConstruct.vpc,
        envName: props.envName,
        namespace: props.namespace,
      }
    );

    // Create IAM Roles
    const iamConstruct = new PaymentServiceIAM(this, 'IAM', env);

    // Create WAF
    const wafConstruct = new PaymentServiceWAF(this, 'WAF');

    // Create DynamoDB table
    const dynamoDBConstruct = new DynamoDBConstruct(this, 'DynamoDB', {
      envName: props.envName,
      namespace: props.namespace,
      tableName: 'Transactions',
      removalPolicy: cdk.RemovalPolicy.DESTROY, // Only for development, use RETAIN for production
    });

    // Log the role ARN and security groups to ensure it's being used (addresses unused constant warning)
    logger.info('Lambda execution role created', {
      roleArn: iamConstruct.lambdaRole.roleArn,
    });
    logger.info('Security groups created', {
      lambdaSecurityGroupId: securityGroups.lambdaSecurityGroup.securityGroupId,
      apiGatewaySecurityGroupId:
        securityGroups.apiGatewaySecurityGroup.securityGroupId,
    });

    const stripeConfig = {
      secretName: `STRIPE_API_SECRET-${props.envName}${props.namespace}`,
      description: 'Stores Stripe API keys and endpoint',
      secretValues: {
        apiKey:
          'sk_test_51Qm8InLS3EJLWOAq6ABFL74kuYjpwmQJPuH8ZkAz7ryYtfryx6ajDk03W1p5xjF1wAYiVTkpQ1UYDS0rT7BIbJ0t00gK4i4Kjf',
        signingSecret: 'whsec_42iQ4HjWzNZL2hn0It3UhklnhAOVtfwx',
      },
    };

    // Define secret values for MTN
    const mtnConfig = {
      secretName: `MTN_API_SECRET-${props.envName}${props.namespace}`,
      description: 'Stores MTN Mobile Money API keys and endpoint',
      secretValues: {
        endpoint: 'https://api.mtn.com',
        apiKey: 'mtn_test_your_key_here',
      },
    };

    // Define secret values for Orange
    const orangeConfig = {
      secretName: `ORANGE_API_SECRET-${props.envName}${props.namespace}`,
      description: 'Stores Orange Money API keys and endpoint',
      secretValues: {
        endpoint: 'https://api.orange.com',
        apiKey: 'orange_test_your_key_here',
      },
    };

    // Create secrets using the helper
    const stripeSecret = SecretsManagerHelper.createSecret(this, stripeConfig);
    const mtnSecret = SecretsManagerHelper.createSecret(this, mtnConfig);
    const orangeSecret = SecretsManagerHelper.createSecret(this, orangeConfig);

    const transactionsProcessLambda = new PAYQAMLambda(
      this,
      'TransactionsProcessLambda',
      {
        name: `TransactionsProcess-${props.envName}${props.namespace}`,
        path: `${PATHS.FUNCTIONS.TRANSACTIONS_PROCESS}/handler.ts`,
        vpc: vpcConstruct.vpc,
        environment: {
          LOG_LEVEL: props.envConfigs.LOG_LEVEL,
          STRIPE_API_SECRET: stripeSecret.secretName,
          MTN_API_SECRET: mtnSecret.secretName,
          ORANGE_API_SECRET: orangeSecret.secretName,
        },
      }
    );
    logger.info('transactions process lambda created', {
      lambdaArn: transactionsProcessLambda.lambda.functionArn,
    });
    transactionsProcessLambda.lambda.addToRolePolicy(
      iamConstruct.dynamoDBPolicy
    );
    transactionsProcessLambda.lambda.addToRolePolicy(iamConstruct.snsPolicy);
    transactionsProcessLambda.lambda.addToRolePolicy(
      iamConstruct.secretsManagerPolicy
    );

    createLambdaLogGroup(this, transactionsProcessLambda.lambda);

    // Create Salesforce sync Lambda
    const salesforceSyncLambda = new PAYQAMLambda(
      this,
      'SalesforceSyncLambda',
      {
        name: `SalesforceSync${props.envName}${props.namespace}`,
        path: `${PATHS.FUNCTIONS.SALESFORCE_SYNC}/handler.ts`,
        vpc: vpcConstruct.vpc,
        environment: {
          LOG_LEVEL: props.envConfigs.LOG_LEVEL,
          SALESFORCE_SECRET_ARN: `arn:aws:secretsmanager:${env.region}:${env.account}:secret:PayQAM/Salesforce-${props.envName}`,
        },
      }
    );

    // Add required policies to Salesforce sync Lambda
    salesforceSyncLambda.lambda.addToRolePolicy(
      iamConstruct.secretsManagerPolicy
    );
    salesforceSyncLambda.lambda.addToRolePolicy(iamConstruct.dynamoDBPolicy);

    // Create Stripe webhook Lambda
    const stripeWebhookLambda = new PAYQAMLambda(this, 'StripeWebhookLambda', {
      name: `StripeWebhook${props.envName}${props.namespace}`,
      path: `${PATHS.FUNCTIONS.STRIPE_WEBHOOK}/handler.ts`,
      vpc: vpcConstruct.vpc,
      environment: {
        LOG_LEVEL: props.envConfigs.LOG_LEVEL,
        STRIPE_SECRET_ARN: `arn:aws:secretsmanager:${env.region}:${env.account}:secret:PayQAM/Stripe-${props.envName}`,
        STRIPE_API_SECRET: stripeSecret.secretName,
      },
    });

    // Add required policies to Stripe webhook Lambda
    stripeWebhookLambda.lambda.addToRolePolicy(iamConstruct.dynamoDBPolicy);
    stripeWebhookLambda.lambda.addToRolePolicy(
      iamConstruct.secretsManagerPolicy
    );
    stripeWebhookLambda.lambda.addToRolePolicy(iamConstruct.snsPolicy);

    // Create SNS topic and DLQ for Salesforce events
    const snsConstruct = new PaymentServiceSNS(this, 'PaymentServiceSNS', {
      salesforceSyncLambda: salesforceSyncLambda.lambda,
      envName: props.envName,
      namespace: props.namespace,
    });

    // Add SNS publish permissions to transaction process Lambda
    transactionsProcessLambda.lambda.addToRolePolicy(
      new PolicyStatement({
        actions: ['sns:Publish'],
        resources: [snsConstruct.eventTopic.topicArn],
      })
    );

    const orangeWebhookLambda = new PAYQAMLambda(this, 'OrangeWebhookLambda', {
      name: `OrangeWebhook-${props.envName}${props.namespace}`,
      path: `${PATHS.FUNCTIONS.WEBHOOK_ORANGE}/handler.ts`,
      vpc: vpcConstruct.vpc,
      environment: {
        LOG_LEVEL: props.envConfigs.LOG_LEVEL,
      },
    });
    orangeWebhookLambda.lambda.addToRolePolicy(iamConstruct.dynamoDBPolicy);
    createLambdaLogGroup(this, orangeWebhookLambda.lambda);

    // Grant DynamoDB permissions to Lambda functions
    dynamoDBConstruct.grantReadWrite(transactionsProcessLambda.lambda);
    dynamoDBConstruct.grantReadWrite(stripeWebhookLambda.lambda);
    dynamoDBConstruct.grantReadWrite(orangeWebhookLambda.lambda);

    // Create ElastiCache cluster
    const cache = new ElastiCacheConstruct(this, 'Cache', {
      envName: props.envName,
      namespace: props.namespace,
      vpc: vpcConstruct.vpc,
      securityGroup: securityGroups.cacheSecurityGroup,
    });

    const resources: ResourceConfig[] = [
      {
        path: 'process-payments',
        method: 'POST',
        lambda: transactionsProcessLambda.lambda,
        apiKeyRequired: true,
        requestModel: {
          modelName: 'ProcessPaymentsRequestModel',
          schema: {
            type: apigateway.JsonSchemaType.OBJECT,
            properties: {
              merchantId: { type: apigateway.JsonSchemaType.STRING },
              amount: { type: apigateway.JsonSchemaType.NUMBER }, //TODO: Update this according to the actual schema
              customerPhone: { type: apigateway.JsonSchemaType.STRING },
              transactionType: { type: apigateway.JsonSchemaType.STRING },
              paymentMethod: { type: apigateway.JsonSchemaType.STRING },
              metadata: { type: apigateway.JsonSchemaType.OBJECT },
              cardData: { type: apigateway.JsonSchemaType.OBJECT },
            },
            required: [
              'merchantId',
              'amount',
              'customerPhone',
              'transactionType',
              'paymentMethod',
              'metadata',
            ],
          },
        },
        responseModel: {
          modelName: 'ProcessPaymentsResponseModel',
          schema: {
            type: apigateway.JsonSchemaType.OBJECT,
            properties: {
              transactionId: { type: apigateway.JsonSchemaType.STRING }, //TODO: Update this according to the actual schema
              status: { type: apigateway.JsonSchemaType.STRING },
            },
          },
        },
      },
      {
        path: 'webhook-orange',
        method: 'POST',
        lambda: orangeWebhookLambda.lambda,
        apiKeyRequired: true,
      },
      {
        path: 'transaction-status',
        method: 'GET',
        lambda: transactionsProcessLambda.lambda,
        apiKeyRequired: true,
        requestParameters: {
          'method.request.querystring.transactionId': true, //TODO: Update this according to the actual schema
        },
        responseModel: {
          modelName: 'TransactionStatusResponseModel',
          schema: {
            type: apigateway.JsonSchemaType.OBJECT,
            properties: {
              transactionId: { type: apigateway.JsonSchemaType.STRING },
              status: { type: apigateway.JsonSchemaType.STRING },
            },
          },
        },
      },
      {
        path: 'webhooks/stripe',
        method: 'POST',
        lambda: stripeWebhookLambda.lambda,
        apiKeyRequired: false,
        requestModel: {
          modelName: 'StripeWebhookRequestModel',
          schema: {
            type: apigateway.JsonSchemaType.OBJECT,
            properties: {
              id: { type: apigateway.JsonSchemaType.STRING },
              object: { type: apigateway.JsonSchemaType.STRING },
              api_version: { type: apigateway.JsonSchemaType.STRING },
              created: { type: apigateway.JsonSchemaType.NUMBER },
              data: {
                type: apigateway.JsonSchemaType.OBJECT,
                properties: {
                  object: { type: apigateway.JsonSchemaType.OBJECT },
                },
              },
              type: { type: apigateway.JsonSchemaType.STRING },
            },
            required: ['id', 'object', 'type', 'data'],
          },
        },
        responseModel: {
          modelName: 'StripeWebhookResponseModel',
          schema: {
            type: apigateway.JsonSchemaType.OBJECT,
            properties: {
              received: { type: apigateway.JsonSchemaType.BOOLEAN },
            },
          },
        },
      },
    ];

    // Create API Gateway with WAF association
    new ApiGatewayConstruct(this, 'ApiGateway', {
      envName: props.envName,
      namespace: props.namespace,
      resources,
      webAcl: wafConstruct.webAcl,
    });

    // Add stack outputs
    new cdk.CfnOutput(this, 'env', {
      value: `${props.envName}${props.namespace}`,
    });

    new cdk.CfnOutput(this, 'region', {
      value: cdk.Stack.of(this).region,
    });

    new cdk.CfnOutput(this, 'vpcId', {
      value: vpcConstruct.vpc.vpcId,
      description: 'VPC ID',
    });

    new cdk.CfnOutput(this, 'wafAclId', {
      value: wafConstruct.webAcl.attrId,
      description: 'WAF Web ACL ID',
    });
<<<<<<< HEAD
=======

    new cdk.CfnOutput(this, 'elastiCacheCluster', {
      value: cache.cluster.ref,
      description: 'ElastiCache Cluster Name',
    });

    new cdk.CfnOutput(this, 'StripeSecretArn', {
      value: stripeSecret.secretArn,
      description: 'The ARN of the Stripe Secret',
    });

    new cdk.CfnOutput(this, 'MTNSecretArn', {
      value: mtnSecret.secretArn,
      description: 'The ARN of the MTN Secret',
    });

    new cdk.CfnOutput(this, 'OrangeSecretArn', {
      value: orangeSecret.secretArn,
      description: 'The ARN of the Orange Secret',
    });
>>>>>>> a92228bd
  }
}<|MERGE_RESOLUTION|>--- conflicted
+++ resolved
@@ -339,28 +339,10 @@
       value: wafConstruct.webAcl.attrId,
       description: 'WAF Web ACL ID',
     });
-<<<<<<< HEAD
-=======
 
     new cdk.CfnOutput(this, 'elastiCacheCluster', {
       value: cache.cluster.ref,
       description: 'ElastiCache Cluster Name',
     });
-
-    new cdk.CfnOutput(this, 'StripeSecretArn', {
-      value: stripeSecret.secretArn,
-      description: 'The ARN of the Stripe Secret',
-    });
-
-    new cdk.CfnOutput(this, 'MTNSecretArn', {
-      value: mtnSecret.secretArn,
-      description: 'The ARN of the MTN Secret',
-    });
-
-    new cdk.CfnOutput(this, 'OrangeSecretArn', {
-      value: orangeSecret.secretArn,
-      description: 'The ARN of the Orange Secret',
-    });
->>>>>>> a92228bd
   }
 }