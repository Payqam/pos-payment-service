import * as cdk from 'aws-cdk-lib';
import * as iam from 'aws-cdk-lib/aws-iam';
import { Construct } from 'constructs';
import { EnvConfig } from './index';
import { PaymentServiceVPC } from './vpc';
import { PaymentServiceSecurityGroups } from './security-groups';
import { PaymentServiceIAM } from './iam';
import { PaymentServiceWAF } from './waf';
import { PaymentServiceSNS } from './sns';
import getLogger from '../src/internal/logger';
import { ApiGatewayConstruct, ResourceConfig } from './apigateway';
import { PAYQAMLambda } from './lambda';
import { PATHS } from '../configurations/paths';
import * as apigateway from 'aws-cdk-lib/aws-apigateway';
<<<<<<< HEAD
import {Environment} from "aws-cdk-lib";
import { SalesforceEventBus } from './salesforce-event-bus'; // Import SalesforceEventBus
=======
>>>>>>> 245bdbf7

const logger = getLogger();

interface CDKStackProps extends cdk.StackProps {
  envName: string;
  namespace: string;
  envConfigs: EnvConfig;
}

export class CDKStack extends cdk.Stack {
  constructor(scope: Construct, id: string, props: CDKStackProps) {
    super(scope, id, props);

    // Create VPC
    const vpcConstruct = new PaymentServiceVPC(this, 'VPC');

    // Create Security Groups
    const securityGroups = new PaymentServiceSecurityGroups(
      this,
      'SecurityGroups',
      {
        vpc: vpcConstruct.vpc,
      }
    );

    // Create IAM Roles
    const iamConstruct = new PaymentServiceIAM(this, 'IAM');

    // Create WAF
    const wafConstruct = new PaymentServiceWAF(this, 'WAF');

    // Log the role ARN and security groups to ensure it's being used (addresses unused constant warning)
    logger.info('Lambda execution role created', {
      roleArn: iamConstruct.lambdaRole.roleArn,
    });
    logger.info('Security groups created', {
      lambdaSecurityGroupId: securityGroups.lambdaSecurityGroup.securityGroupId,
      apiGatewaySecurityGroupId:
        securityGroups.apiGatewaySecurityGroup.securityGroupId,
    });

    const transactionsProcessLambda = new PAYQAMLambda(
      this,
      'TransactionsProcessLambda',
      {
        name: `TransactionsProcess${props.envName}${props.namespace}`,
        path: `${PATHS.FUNCTIONS.TRANSACTIONS_PROCESS}/handler.ts`,
        vpc: vpcConstruct.vpc,
        environment: {
          LOG_LEVEL: props.envConfigs.LOG_LEVEL,
        },
      }
    );
    transactionsProcessLambda.lambda.addToRolePolicy(
      iamConstruct.dynamoDBPolicy
    );
    transactionsProcessLambda.lambda.addToRolePolicy(iamConstruct.snsPolicy);

<<<<<<< HEAD
      // Create Salesforce sync Lambda
      const salesforceSyncLambda = new PAYQAMLambda(this, 'SalesforceSyncLambda', {
          name: `SalesforceSync${props.envName}${props.namespace}`,
          path: `${PATHS.FUNCTIONS.SALESFORCE_SYNC}/handler.ts`,
          vpc: vpcConstruct.vpc,
          environment: {
              LOG_LEVEL: props.envConfigs.LOG_LEVEL,
              SALESFORCE_SECRET_ARN: `arn:aws:secretsmanager:${env.region}:${env.account}:secret:PayQAM/Salesforce-${props.envName}`,
          },
      });

      // Add required policies to Salesforce sync Lambda
      salesforceSyncLambda.lambda.addToRolePolicy(iamConstruct.secretsManagerPolicy);
      salesforceSyncLambda.lambda.addToRolePolicy(iamConstruct.dynamoDBPolicy);

      // Create SNS topic and DLQ for Salesforce events
      const snsConstruct = new PaymentServiceSNS(this, 'PaymentServiceSNS', {
          salesforceSyncLambda: salesforceSyncLambda.lambda,
          envName: props.envName,
          namespace: props.namespace,
      });

      // Add SNS publish permissions to transaction process Lambda
      transactionsProcessLambda.lambda.addToRolePolicy(new iam.PolicyStatement({
          effect: iam.Effect.ALLOW,
          actions: ['sns:Publish'],
          resources: [snsConstruct.eventTopic.topicArn],
      }));

      const resources: ResourceConfig[] = [
          {
              path: 'process-payments',
              method: 'POST',
              lambda: transactionsProcessLambda.lambda,
              requestModel: {
                  modelName: 'ProcessPaymentsRequestModel',
                  schema: {
                      type: apigateway.JsonSchemaType.OBJECT,
                      properties: {
                          amount: {type: apigateway.JsonSchemaType.NUMBER},//TODO: Update this according to the actual schema
                          currency: {type: apigateway.JsonSchemaType.STRING},
                          paymentMethod: {type: apigateway.JsonSchemaType.STRING},
                      },
                      required: ['amount', 'currency', 'paymentMethod'],
                  },
              },
              responseModel: {
                  modelName: 'ProcessPaymentsResponseModel',
                  schema: {
                      type: apigateway.JsonSchemaType.OBJECT,
                      properties: {
                          transactionId: {type: apigateway.JsonSchemaType.STRING}, //TODO: Update this according to the actual schema
                          status: {type: apigateway.JsonSchemaType.STRING},
                      },
                  },
              },
=======
    const resources: ResourceConfig[] = [
      {
        path: 'process-payments',
        method: 'POST',
        lambda: transactionsProcessLambda.lambda,
        requestModel: {
          modelName: 'ProcessPaymentsRequestModel',
          schema: {
            type: apigateway.JsonSchemaType.OBJECT,
            properties: {
              amount: { type: apigateway.JsonSchemaType.NUMBER }, //TODO: Update this according to the actual schema
              currency: { type: apigateway.JsonSchemaType.STRING },
              paymentMethod: { type: apigateway.JsonSchemaType.STRING },
            },
            required: ['amount', 'currency', 'paymentMethod'],
>>>>>>> 245bdbf7
          },
        },
        responseModel: {
          modelName: 'ProcessPaymentsResponseModel',
          schema: {
            type: apigateway.JsonSchemaType.OBJECT,
            properties: {
              transactionId: { type: apigateway.JsonSchemaType.STRING }, //TODO: Update this according to the actual schema
              status: { type: apigateway.JsonSchemaType.STRING },
            },
          },
        },
      },
      {
        path: 'transaction-status',
        method: 'GET',
        lambda: transactionsProcessLambda.lambda,
        requestParameters: {
          'method.request.querystring.transactionId': true, //TODO: Update this according to the actual schema
        },
        responseModel: {
          modelName: 'TransactionStatusResponseModel',
          schema: {
            type: apigateway.JsonSchemaType.OBJECT,
            properties: {
              transactionId: { type: apigateway.JsonSchemaType.STRING },
              status: { type: apigateway.JsonSchemaType.STRING },
            },
          },
        },
      },
    ];

    new ApiGatewayConstruct(this, 'ApiGateway', {
      envName: props.envName,
      namespace: props.namespace,
      resources,
    });

    // Add stack outputs
    new cdk.CfnOutput(this, 'env', {
      value: `${props.envName}${props.namespace}`,
    });

    new cdk.CfnOutput(this, 'region', {
      value: cdk.Stack.of(this).region,
    });

    new cdk.CfnOutput(this, 'vpcId', {
      value: vpcConstruct.vpc.vpcId,
      description: 'VPC ID',
    });

    new cdk.CfnOutput(this, 'webAclId', {
      value: wafConstruct.webAcl.attrId,
      description: 'WAF Web ACL ID',
    });
  }
}<|MERGE_RESOLUTION|>--- conflicted
+++ resolved
@@ -12,11 +12,8 @@
 import { PAYQAMLambda } from './lambda';
 import { PATHS } from '../configurations/paths';
 import * as apigateway from 'aws-cdk-lib/aws-apigateway';
-<<<<<<< HEAD
 import {Environment} from "aws-cdk-lib";
 import { SalesforceEventBus } from './salesforce-event-bus'; // Import SalesforceEventBus
-=======
->>>>>>> 245bdbf7
 
 const logger = getLogger();
 
@@ -75,7 +72,6 @@
     );
     transactionsProcessLambda.lambda.addToRolePolicy(iamConstruct.snsPolicy);
 
-<<<<<<< HEAD
       // Create Salesforce sync Lambda
       const salesforceSyncLambda = new PAYQAMLambda(this, 'SalesforceSyncLambda', {
           name: `SalesforceSync${props.envName}${props.namespace}`,
@@ -132,55 +128,26 @@
                       },
                   },
               },
-=======
-    const resources: ResourceConfig[] = [
-      {
-        path: 'process-payments',
-        method: 'POST',
-        lambda: transactionsProcessLambda.lambda,
-        requestModel: {
-          modelName: 'ProcessPaymentsRequestModel',
-          schema: {
-            type: apigateway.JsonSchemaType.OBJECT,
-            properties: {
-              amount: { type: apigateway.JsonSchemaType.NUMBER }, //TODO: Update this according to the actual schema
-              currency: { type: apigateway.JsonSchemaType.STRING },
-              paymentMethod: { type: apigateway.JsonSchemaType.STRING },
-            },
-            required: ['amount', 'currency', 'paymentMethod'],
->>>>>>> 245bdbf7
           },
-        },
-        responseModel: {
-          modelName: 'ProcessPaymentsResponseModel',
-          schema: {
-            type: apigateway.JsonSchemaType.OBJECT,
-            properties: {
-              transactionId: { type: apigateway.JsonSchemaType.STRING }, //TODO: Update this according to the actual schema
-              status: { type: apigateway.JsonSchemaType.STRING },
-            },
+          {
+              path: 'transaction-status',
+              method: 'GET',
+              lambda: transactionsProcessLambda.lambda,
+              requestParameters: {
+                  'method.request.querystring.transactionId': true,       //TODO: Update this according to the actual schema
+              },
+              responseModel: {
+                  modelName: 'TransactionStatusResponseModel',
+                  schema: {
+                      type: apigateway.JsonSchemaType.OBJECT,
+                      properties: {
+                          transactionId: {type: apigateway.JsonSchemaType.STRING},
+                          status: {type: apigateway.JsonSchemaType.STRING},
+                      },
+                  },
+              },
           },
-        },
-      },
-      {
-        path: 'transaction-status',
-        method: 'GET',
-        lambda: transactionsProcessLambda.lambda,
-        requestParameters: {
-          'method.request.querystring.transactionId': true, //TODO: Update this according to the actual schema
-        },
-        responseModel: {
-          modelName: 'TransactionStatusResponseModel',
-          schema: {
-            type: apigateway.JsonSchemaType.OBJECT,
-            properties: {
-              transactionId: { type: apigateway.JsonSchemaType.STRING },
-              status: { type: apigateway.JsonSchemaType.STRING },
-            },
-          },
-        },
-      },
-    ];
+      ];
 
     new ApiGatewayConstruct(this, 'ApiGateway', {
       envName: props.envName,
