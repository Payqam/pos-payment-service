--- conflicted
+++ resolved
@@ -44,20 +44,10 @@
     const wafConstruct = new PaymentServiceWAF(this, 'WAF');
 
     // Log the role ARN and security groups to ensure it's being used (addresses unused constant warning)
-<<<<<<< HEAD
-    logger.info('Lambda execution role created', {
-      roleArn: iamConstruct.lambdaRole.roleArn,
-    });
-    logger.info('Security groups created', {
-      lambdaSecurityGroupId: securityGroups.lambdaSecurityGroup.securityGroupId,
-      apiGatewaySecurityGroupId:
-        securityGroups.apiGatewaySecurityGroup.securityGroupId,
-=======
     logger.info('Lambda execution role created', { roleArn: iamConstruct.lambdaRole.roleArn });
     logger.info('Security groups created', {
       lambdaSecurityGroupId: securityGroups.lambdaSecurityGroup.securityGroupId,
       apiGatewaySecurityGroupId: securityGroups.apiGatewaySecurityGroup.securityGroupId
->>>>>>> 11351d9a
     });
 
       const transactionsProcessLambda = new PAYQAMLambda(this, 'TransactionsProcessLambda', {
