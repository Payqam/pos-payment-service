--- conflicted
+++ resolved
@@ -81,12 +81,6 @@
       projectionType: dynamodb.ProjectionType.ALL,
     });
 
-<<<<<<< HEAD
-    // Add GSI4 for refund lookups
-    this.table.addGlobalSecondaryIndex({
-      indexName: 'GSI4',
-      partitionKey: {
-=======
     // Add GSI4 for customer refund lookups
     this.table.addGlobalSecondaryIndex({
       indexName: 'GSI4',
@@ -101,7 +95,6 @@
     this.table.addGlobalSecondaryIndex({
       indexName: 'GSI5',
       partitionKey: {
->>>>>>> 8751481a
         name: 'merchantRefundId',
         type: dynamodb.AttributeType.STRING,
       },
