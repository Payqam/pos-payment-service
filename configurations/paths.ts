--- conflicted
+++ resolved
@@ -2,10 +2,7 @@
   FUNCTIONS: {
     TRANSACTIONS_PROCESS: '../src/functions/transaction-process',
     SALESFORCE_SYNC: '../src/functions/salesforce-sync',
-<<<<<<< HEAD
     STRIPE_WEBHOOK: '../src/functions/stripe-webhook',
-=======
-    WEBHOOK_ORANGE: '../src/functions/webhook/orange',
->>>>>>> ed965b43
+    WEBHOOK_ORANGE: '../src/functions/webhook/orange'
   },
 } as const;