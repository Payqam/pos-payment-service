{
  "name": "pos-payment-service",
  "version": "0.1.0",
  "bin": {
    "pos-payment-service": "bin/pos-payment-service.js"
  },
  "scripts": {
    "build": "tsc",
    "watch": "tsc -w",
    "cdk": "cdk",
    "clean": "tsc --build --clean",
    "lint": "eslint .",
    "format": "prettier --write .",
    "test:unit": "jest test/unit",
    "test:integration": "jest test/integration",
    "test:unit:coverage": "",
    "test:integration:coverage": ""
  },
  "devDependencies": {
    "@types/aws-lambda": "^8.10.109",
    "@types/node": "18.11.15",
    "@types/jest": "^29.2.4",
    "@typescript-eslint/eslint-plugin": "^7.18.0",
    "@typescript-eslint/parser": "^7.18.0",
    "console-table-printer": "^2.11.1",
    "eslint": "^8.57.1",
    "eslint-config-airbnb-base": "^15.0.0",
    "eslint-config-airbnb-typescript": "^18.0.0",
    "eslint-config-prettier": "^10.0.1",
    "eslint-plugin-import": "^2.31.0",
    "eslint-plugin-prettier": "^5.2.3",
    "prettier": "^3.4.2",
    "ts-node": "^10.9.1",
    "ts-jest": "^29.0.3",
    "typescript": "~4.9.4",
    "ws": "^8.12.1",
    "dotenv": "^16.4.7",
    "jest": "^29.3.1"
  },
  "dependencies": {
    "@aws-lambda-powertools/logger": "^2.0.2",
    "@aws-lambda-powertools/tracer": "^2.0.2",
    "@aws-sdk/client-dynamodb": "^3.731.1",
    "@aws-sdk/client-secrets-manager": "^3.734.0",
<<<<<<< HEAD
    "@aws-sdk/lib-dynamodb": "^3.738.0",
=======
    "@aws-sdk/client-xray": "^3.731.1",
>>>>>>> b0d254d0
    "@mu-ts/logger": "^3.2.3",
    "aws-cdk": "^2.162.1",
    "aws-cdk-lib": "2.162.1",
    "aws-xray-sdk-core": "^3.5.3",
    "constructs": "^10.4.2",
    "dotenv": "^16.4.7",
    "esbuild": "^0.24.2",
    "source-map-support": "^0.5.21",
    "stripe": "^17.6.0",
    "ts-node": "^10.9.2"
  }
}<|MERGE_RESOLUTION|>--- conflicted
+++ resolved
@@ -42,11 +42,8 @@
     "@aws-lambda-powertools/tracer": "^2.0.2",
     "@aws-sdk/client-dynamodb": "^3.731.1",
     "@aws-sdk/client-secrets-manager": "^3.734.0",
-<<<<<<< HEAD
+    "@aws-sdk/client-xray": "^3.731.1",
     "@aws-sdk/lib-dynamodb": "^3.738.0",
-=======
-    "@aws-sdk/client-xray": "^3.731.1",
->>>>>>> b0d254d0
     "@mu-ts/logger": "^3.2.3",
     "aws-cdk": "^2.162.1",
     "aws-cdk-lib": "2.162.1",
