{
  "name": "pos-payment-service",
  "version": "0.1.0",
  "bin": {
    "pos-payment-service": "bin/pos-payment-service.js"
  },
  "scripts": {
    "build": "tsc",
    "watch": "tsc -w",
    "cdk": "cdk",
    "clean": "tsc --build --clean",
    "lint": "eslint .",
    "format": "prettier --write .",
    "test:unit": "jest test/unit",
    "test:integration": "jest test/integration",
    "test:unit:coverage": "",
    "test:integration:coverage": ""
  },
  "devDependencies": {
    "@types/aws-lambda": "^8.10.109",
    "@types/node": "18.11.15",
    "@types/jest": "^29.2.4",
    "@typescript-eslint/eslint-plugin": "^7.18.0",
    "@typescript-eslint/parser": "^7.18.0",
    "console-table-printer": "^2.11.1",
    "dotenv": "^16.4.7",
    "eslint": "^8.57.1",
    "eslint-config-airbnb-base": "^15.0.0",
    "eslint-config-airbnb-typescript": "^18.0.0",
    "eslint-config-prettier": "^10.0.1",
    "eslint-plugin-import": "^2.31.0",
    "eslint-plugin-prettier": "^5.2.3",
    "prettier": "^3.4.2",
    "ts-node": "^10.9.1",
    "ts-jest": "^29.0.3",
    "typescript": "~4.9.4",
<<<<<<< HEAD
    "ws": "^8.12.1",
    "dotenv": "^16.4.7",
    "jest": "^29.3.1"
=======
    "ws": "^8.12.1"
>>>>>>> eb080678
  },
  "dependencies": {
    "@aws-lambda-powertools/logger": "^1.5.0",
    "@aws-sdk/client-dynamodb": "^3.731.1",
    "@aws-sdk/client-secrets-manager": "^3.734.0",
    "@mu-ts/logger": "^3.2.3",
    "aws-cdk": "^2.162.1",
    "aws-cdk-lib": "2.162.1",
    "constructs": "^10.4.2",
    "dotenv": "^16.4.7",
    "esbuild": "^0.24.2",
    "source-map-support": "^0.5.21",
    "stripe": "^17.6.0",
    "ts-node": "^10.9.2"
  }
}<|MERGE_RESOLUTION|>--- conflicted
+++ resolved
@@ -23,7 +23,6 @@
     "@typescript-eslint/eslint-plugin": "^7.18.0",
     "@typescript-eslint/parser": "^7.18.0",
     "console-table-printer": "^2.11.1",
-    "dotenv": "^16.4.7",
     "eslint": "^8.57.1",
     "eslint-config-airbnb-base": "^15.0.0",
     "eslint-config-airbnb-typescript": "^18.0.0",
@@ -34,13 +33,9 @@
     "ts-node": "^10.9.1",
     "ts-jest": "^29.0.3",
     "typescript": "~4.9.4",
-<<<<<<< HEAD
     "ws": "^8.12.1",
     "dotenv": "^16.4.7",
     "jest": "^29.3.1"
-=======
-    "ws": "^8.12.1"
->>>>>>> eb080678
   },
   "dependencies": {
     "@aws-lambda-powertools/logger": "^1.5.0",
