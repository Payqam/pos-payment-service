name: feature-branch-checks
run-name: ${{ github.actor }} is running checks on feature branch
on:
  push:
    branches:
      - 'feature/**'

jobs:
  feature-branch-checks:
    runs-on: ubuntu-latest
    environment: DEV
    steps:
      - name: Checkout repository
        uses: actions/checkout@v4
      - name: Initialize
        uses: benjlevesque/short-sha@v3.0
        id: short-sha
        with:
          length: 5
      - name: Set up Node
        uses: actions/setup-node@v4
        with:
          node-version: '18'
      - name: Setup
        id: setup
        run: |
          npm i -g zx
          zx ./scripts/setup.mjs
        env:
          ENV: DEV
          NAMESPACE: ${{ steps.short-sha.outputs.sha }}
      - name: Configure AWS Credentials for deployment
        uses: aws-actions/configure-aws-credentials@v4
        with:
          aws-access-key-id: ${{ secrets.AWS_ACCESS_KEY_ID }}
          aws-secret-access-key: ${{ secrets.AWS_SECRET_ACCESS_KEY }}
          aws-region: ${{vars.AWS_REGION}}
      - name: Lint
        run: npm run lint
      - name: Build
        run: zx ./scripts/build.mjs
        env:
          ENV: DEV
          NAMESPACE: ${{ steps.short-sha.outputs.sha }}
          STRIPE_API_SECRET: ${{ secrets.STRIPE_API_SECRET }}
          STRIPE_SIGNING_SECRET: ${{ secrets.STRIPE_SIGNING_SECRET }}
      - name: Deploy
        id: deploy
        run: zx ./scripts/deploy.mjs
        env:
          ENV: DEV
          NAMESPACE: ${{ steps.short-sha.outputs.sha }}
          STRIPE_API_SECRET: ${{ secrets.STRIPE_API_SECRET }}
          STRIPE_SIGNING_SECRET: ${{ secrets.STRIPE_SIGNING_SECRET }}
          MTN_COLLECTION_SUBSCRIPTION_KEY: ${{ secrets.MTN_COLLECTION_SUBSCRIPTION_KEY }}
          MTN_COLLECTION_API_USER: ${{ secrets.MTN_COLLECTION_API_USER }}
          MTN_COLLECTION_API_KEY: ${{ secrets.MTN_COLLECTION_API_KEY }}
          MTN_DISBURSEMENT_SUBSCRIPTION_KEY: ${{ secrets.MTN_DISBURSEMENT_SUBSCRIPTION_KEY }}
          MTN_DISBURSEMENT_API_USER: ${{ secrets.MTN_DISBURSEMENT_API_USER }}
          MTN_DISBURSEMENT_API_KEY: ${{ secrets.MTN_DISBURSEMENT_API_KEY }}
          MTN_TARGET_ENVIRONMENT: ${{ vars.MTN_TARGET_ENVIRONMENT }}
          MTN_PAYMENT_WEBHOOK_URL: ${{ vars.MTN_PAYMENT_WEBHOOK_URL }}
          MTN_DISBURSEMENT_WEBHOOK_URL: ${{ vars.MTN_DISBURSEMENT_WEBHOOK_URL }}
          KMS_KEY_ARN: ${{ vars.KMS_KEY_ARN }}
<<<<<<< HEAD
          ENABLE_DYNAMODB_PROVISIONING: ${{ vars.ENABLE_DYNAMODB_PROVISIONING }}
=======
          SALESFORCE_CLIENT_SECRET: ${{ secrets.SALESFORCE_CLIENT_SECRET }}
          SALESFORCE_CLIENT_ID: ${{ secrets.SALESFORCE_CLIENT_ID }}
          SALESFORCE_URL_HOST: ${{ vars.SALESFORCE_URL_HOST }}
          SALESFORCE_OWNER_ID: ${{ secrets.SALESFORCE_OWNER_ID }}
>>>>>>> 5dea4abd
      - name: Destroy Deployment
        if: ${{ steps.deploy.outcome == 'success' && always() }}
        run: zx ./scripts/destroy.mjs
        env:
          ENV: DEV
          NAMESPACE: ${{ steps.short-sha.outputs.sha }}
      - name: Remove .npmrc
        if: always()
        run: rm -f ~/.npmrc<|MERGE_RESOLUTION|>--- conflicted
+++ resolved
@@ -62,14 +62,11 @@
           MTN_PAYMENT_WEBHOOK_URL: ${{ vars.MTN_PAYMENT_WEBHOOK_URL }}
           MTN_DISBURSEMENT_WEBHOOK_URL: ${{ vars.MTN_DISBURSEMENT_WEBHOOK_URL }}
           KMS_KEY_ARN: ${{ vars.KMS_KEY_ARN }}
-<<<<<<< HEAD
-          ENABLE_DYNAMODB_PROVISIONING: ${{ vars.ENABLE_DYNAMODB_PROVISIONING }}
-=======
           SALESFORCE_CLIENT_SECRET: ${{ secrets.SALESFORCE_CLIENT_SECRET }}
           SALESFORCE_CLIENT_ID: ${{ secrets.SALESFORCE_CLIENT_ID }}
           SALESFORCE_URL_HOST: ${{ vars.SALESFORCE_URL_HOST }}
           SALESFORCE_OWNER_ID: ${{ secrets.SALESFORCE_OWNER_ID }}
->>>>>>> 5dea4abd
+          ENABLE_DYNAMODB_PROVISIONING: ${{ vars.ENABLE_DYNAMODB_PROVISIONING }}
       - name: Destroy Deployment
         if: ${{ steps.deploy.outcome == 'success' && always() }}
         run: zx ./scripts/destroy.mjs
