name: feature-branch-checks
run-name: ${{ github.actor }} is running checks on feature branch
on:
  push:
    branches:
      - 'feature/**'

jobs:
  feature-branch-checks:
    runs-on: ubuntu-latest
    environment: DEV
    steps:
      - name: Checkout repository
        uses: actions/checkout@v4
      - name: Initialize
        uses: benjlevesque/short-sha@v3.0
        id: short-sha
        with:
          length: 5
      - name: Set up Node
        uses: actions/setup-node@v4
        with:
          node-version: '18'
      - name: Setup
        id: setup
        run: |
          npm i -g zx
          zx ./scripts/setup.mjs
        env:
          ENV: DEV
          NAMESPACE: ${{ steps.short-sha.outputs.sha }}
      - name: Configure AWS Credentials for deployment
        uses: aws-actions/configure-aws-credentials@v4
        with:
          aws-access-key-id: ${{ secrets.AWS_ACCESS_KEY_ID }}
          aws-secret-access-key: ${{ secrets.AWS_SECRET_ACCESS_KEY }}
          aws-region: ${{vars.AWS_REGION}}
      - name: Lint
        run: npm run lint
      - name: Build
        run: zx ./scripts/build.mjs
        env:
          ENV: DEV
          NAMESPACE: ${{ steps.short-sha.outputs.sha }}
          STRIPE_API_SECRET: ${{ secrets.STRIPE_API_SECRET }}
          STRIPE_SIGNING_SECRET: ${{ secrets.STRIPE_SIGNING_SECRET }}
      - name: Deploy
        id: deploy
        run: zx ./scripts/deploy.mjs
        env:
          ENV: DEV
          NAMESPACE: ${{ steps.short-sha.outputs.sha }}
          STRIPE_API_SECRET: ${{ secrets.STRIPE_API_SECRET }}
          STRIPE_SIGNING_SECRET: ${{ secrets.STRIPE_SIGNING_SECRET }}
          MTN_COLLECTION_SUBSCRIPTION_KEY: ${{ secrets.MTN_COLLECTION_SUBSCRIPTION_KEY }}
          MTN_COLLECTION_API_USER: ${{ secrets.MTN_COLLECTION_API_USER }}
          MTN_COLLECTION_API_KEY: ${{ secrets.MTN_COLLECTION_API_KEY }}
          MTN_DISBURSEMENT_SUBSCRIPTION_KEY: ${{ secrets.MTN_DISBURSEMENT_SUBSCRIPTION_KEY }}
          MTN_DISBURSEMENT_API_USER: ${{ secrets.MTN_DISBURSEMENT_API_USER }}
          MTN_DISBURSEMENT_API_KEY: ${{ secrets.MTN_DISBURSEMENT_API_KEY }}
          MTN_TARGET_ENVIRONMENT: ${{ vars.MTN_TARGET_ENVIRONMENT }}
          MTN_PAYMENT_WEBHOOK_URL: ${{ vars.MTN_PAYMENT_WEBHOOK_URL }}
          MTN_DISBURSEMENT_WEBHOOK_URL: ${{ vars.MTN_DISBURSEMENT_WEBHOOK_URL }}
<<<<<<< HEAD
          SALESFORCE_CLIENT_SECRET: ${{ secrets.SALESFORCE_CLIENT_SECRET }}
          SALESFORCE_CLIENT_ID: ${{ secrets.SALESFORCE_CLIENT_ID }}
          SALESFORCE_URL_HOST: ${{ vars.SALESFORCE_URL_HOST }}
          SALESFORCE_OWNER_ID: ${{ secrets.SALESFORCE_OWNER_ID }}
=======
          KMS_KEY_ARN: ${{ vars.KMS_KEY_ARN }}
>>>>>>> db03b937
      - name: Destroy Deployment
        if: ${{ steps.deploy.outcome == 'success' && always() }}
        run: zx ./scripts/destroy.mjs
        env:
          ENV: DEV
          NAMESPACE: ${{ steps.short-sha.outputs.sha }}
      - name: Remove .npmrc
        if: always()
        run: rm -f ~/.npmrc<|MERGE_RESOLUTION|>--- conflicted
+++ resolved
@@ -61,14 +61,11 @@
           MTN_TARGET_ENVIRONMENT: ${{ vars.MTN_TARGET_ENVIRONMENT }}
           MTN_PAYMENT_WEBHOOK_URL: ${{ vars.MTN_PAYMENT_WEBHOOK_URL }}
           MTN_DISBURSEMENT_WEBHOOK_URL: ${{ vars.MTN_DISBURSEMENT_WEBHOOK_URL }}
-<<<<<<< HEAD
+          KMS_KEY_ARN: ${{ vars.KMS_KEY_ARN }}
           SALESFORCE_CLIENT_SECRET: ${{ secrets.SALESFORCE_CLIENT_SECRET }}
           SALESFORCE_CLIENT_ID: ${{ secrets.SALESFORCE_CLIENT_ID }}
           SALESFORCE_URL_HOST: ${{ vars.SALESFORCE_URL_HOST }}
           SALESFORCE_OWNER_ID: ${{ secrets.SALESFORCE_OWNER_ID }}
-=======
-          KMS_KEY_ARN: ${{ vars.KMS_KEY_ARN }}
->>>>>>> db03b937
       - name: Destroy Deployment
         if: ${{ steps.deploy.outcome == 'success' && always() }}
         run: zx ./scripts/destroy.mjs
